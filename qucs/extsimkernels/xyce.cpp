--- conflicted
+++ resolved
@@ -113,15 +113,12 @@
                 vars.append(pn->Name);
             }
         }
-<<<<<<< HEAD
-=======
         // Add DC sources
         for(Component *pc = Sch->DocComps.first(); pc != 0; pc = Sch->DocComps.next()) {
              if ((pc->Model == "S4Q_V")||(pc->Model == "Vdc")) {
                  vars.append("I("+pc->Name+")");
              }
         }
->>>>>>> 51d720d5
     }
 
     vars.sort();
