/***************************************************************************
                           abstractspicekernel.h
                             ----------------
    begin                : Sat Jan 10 2015
    copyright            : (C) 2015 by Vadim Kuznetsov
    email                : ra3xdh@gmail.com
 ***************************************************************************/

/***************************************************************************
 *                                                                         *
 *   This program is free software; you can redistribute it and/or modify  *
 *   it under the terms of the GNU General Public License as published by  *
 *   the Free Software Foundation; either version 2 of the License, or     *
 *   (at your option) any later version.                                   *
 *                                                                         *
 ***************************************************************************/




#ifdef HAVE_CONFIG_H
# include <config.h>
#endif

#include "abstractspicekernel.h"
#include "misc.h"
#include "main.h"
#include "../paintings/id_text.h"
#include "dialogs/sweepdialog.h"
#include <QPlainTextEdit>

/*!
  \file abstractspicekernel.cpp
  \brief Implementation of the AbstractSpiceKernel class
*/


/*!
 * \brief AbstractSpiceKernel::AbstractSpiceKernel class constructor
 * \param sch_ Schematic that schould be simualted with Spice-comaptibele
 *        simulator
 * \param parent Parent object
 */
AbstractSpiceKernel::AbstractSpiceKernel(Schematic *sch_, QObject *parent) :
    QObject(parent)
{
    Sch = sch_;

    if (Sch->showBias == 0) DC_OP_only = true;
    else DC_OP_only = false;

    workdir = QucsSettings.S4Qworkdir;
    QFileInfo inf(workdir);
    if (!inf.exists()) {
        QDir dir;
        dir.mkpath(workdir);
    }

    SimProcess = new QProcess(this);
    SimProcess->setProcessChannelMode(QProcess::MergedChannels);
    connect(SimProcess,SIGNAL(finished(int)),this,SLOT(slotFinished()));
    connect(SimProcess,SIGNAL(readyRead()),this,SLOT(slotProcessOutput()));
    connect(SimProcess,SIGNAL(error(QProcess::ProcessError)),this,SLOT(slotErrors(QProcess::ProcessError)));
    connect(this,SIGNAL(destroyed()),this,SLOT(killThemAll()));

}


AbstractSpiceKernel::~AbstractSpiceKernel()
{
    killThemAll();
}

void AbstractSpiceKernel::killThemAll()
{
    if (SimProcess->state()!=QProcess::NotRunning) {
        SimProcess->kill();
    }
}

/*!
 * \brief AbstractSpiceKernel::prepareSpiceNetlist Fill components nodes
 *        with approate node numbers
 * \param stream QTextStream that associated with spice netlist file
 * \param xyce Default is false. Should be set in true if netlist is
 *        prepared for Xyce simulator. For Ngspice should be false.
 * \return Returns true if success, false if netlist preparation fails
 */
bool AbstractSpiceKernel::prepareSpiceNetlist(QTextStream &stream)
{
    QStringList collect;
    QPlainTextEdit *err = new QPlainTextEdit;
    if (Sch->prepareNetlist(stream,collect,err)==-10) { // Broken netlist
        output.append(err->toPlainText());
        delete err;
        return false;
    }
    delete err;
    Sch->clearSignalsAndFileList(); // for proper build of subckts
    return true; // TODO: Add feature to determine ability of spice simulation
}


/*!
 * \brief AbstractSpiceKernel::checkSchematic Check SPICE-compatibility of
 *        all components.
 * \param incompat[out] QStringList filled by incompatible components names
 * \return true --- All components are SPICE-compatible; false --- otherwise
 */
bool AbstractSpiceKernel::checkSchematic(QStringList &incompat)
{
    incompat.clear();
    for(Component *pc = Sch->DocComps.first(); pc != 0; pc = Sch->DocComps.next()) {
        if ((!pc->isEquation)&&!(pc->isProbe)) {
            if (pc->SpiceModel.isEmpty() && pc->isActive) incompat.append(pc->Name);
        }
    }

    return incompat.isEmpty();
}

/*!
 * \brief AbstractSpiceKernel::startNetlist Outputs .PARAM , .GLOABAL_PARAM,
 *        and .OPTIONS sections to netlist. These sections are placed on schematic
 *        directly or converted form Equation components. Then outputs common
 *        components to netlist.
 * \param stream QTextStream that associated with spice netlist file
 * \param xyce Default is false. Should be set in true if netlist is
 *        prepared for Xyce simulator. For Ngspice should be false.
 */
void AbstractSpiceKernel::startNetlist(QTextStream &stream, bool xyce)
{
        QString s;

        // Include Directives
        QStringList incls;
        for(Component *pc = Sch->DocComps.first(); pc != 0; pc = Sch->DocComps.next()) {
            if ((pc->SpiceModel==".INCLUDE")||
                (pc->Model=="SpLib")) {
                s = pc->getSpiceModel();
                if (!incls.contains(s)) {
                    // prevent multiple libraries inclusion
                    incls.append(s);
                    stream<<s;
                }
            }
        }

        // Parameters, Initial conditions, Options
        for(Component *pc = Sch->DocComps.first(); pc != 0; pc = Sch->DocComps.next()) {
            if (pc->isEquation) {
                s = pc->getExpression(xyce);
                stream<<s;
            }
        }

        // Components
        for(Component *pc = Sch->DocComps.first(); pc != 0; pc = Sch->DocComps.next()) {
          if(Sch->isAnalog &&
             !(pc->isSimulation) &&
             !(pc->isEquation)) {
            s = pc->getSpiceNetlist(xyce);
            stream<<s;
          }
        }

        // Modelcards
        for(Component *pc = Sch->DocComps.first(); pc != 0; pc = Sch->DocComps.next()) {
            if (pc->SpiceModel==".MODEL") {
                s = pc->getSpiceModel();
                stream<<s;
            }
        }
}

/*!
 * \brief AbstractSpiceKernel::createNetlist Writes netlist in stream TextStream.
 *        This is overloaded method. Should be reimplemted for Ngspice and Xyce.
 */
void AbstractSpiceKernel::createNetlist(QTextStream&, int ,QStringList&,
                                        QStringList&, QStringList &)
{

}

/*!
 * \brief AbstractSpiceKernel::createSubNetlsit Output Netlist with
 *        Subcircuit header .SUBCKT
 * \param stream QTextStream that associated with spice netlist file
 * \param xyce Default is false. Should be set in true if netlist is
 *        prepared for Xyce simulator. For Ngspice should be false.
 */
void AbstractSpiceKernel::createSubNetlsit(QTextStream &stream, bool lib)
{
    QString header;
    QString f = misc::properFileName(Sch->DocName);
    header = QString(".SUBCKT %1 ").arg(misc::properName(f));

    QList< QPair<int,QString> > ports;
    if(!prepareSpiceNetlist(stream)) {
        emit finished();
        emit errors(QProcess::FailedToStart);
        return;
    } // Unable to perform spice simulation
    for(Component *pc = Sch->DocComps.first(); pc != 0; pc = Sch->DocComps.next()) {
        if (pc->Model=="Port") {
            ports.append(qMakePair(pc->Props.first()->Value.toInt(),
                                   pc->Ports.first()->Connection->Name));
        }
    }
    qSort(ports);
    QPair<int,QString> pp;
    if (lib) header += " gnd "; // Ground node forwarding for Library
    foreach(pp,ports) {
        header += pp.second + " ";
    }

    Painting *pi;
    for(pi = Sch->SymbolPaints.first(); pi != 0; pi = Sch->SymbolPaints.next())
      if(pi->Name == ".ID ") {
        ID_Text *pid = (ID_Text*)pi;
        QList<SubParameter *>::const_iterator it;
        for(it = pid->Parameter.constBegin(); it != pid->Parameter.constEnd(); it++) {
            header += (*it)->Name + " "; // keep 'Name' unchanged
          //(*tstream) << " " << s.replace("=", "=\"") << '"';
        }
        break;
      }

    header += "\n";
    if (lib) stream<<"\n";
    stream<<header;
    bool xyce = false;
    if ((QucsSettings.DefaultSimulator == spicecompat::simXyceSer)||
        (QucsSettings.DefaultSimulator == spicecompat::simXycePar)) xyce = true;
    startNetlist(stream,xyce);
    stream<<".ENDS\n";
}

/*!
 * \brief AbstractSpiceKernel::slotSimulate Executes simulator
 */
void AbstractSpiceKernel::slotSimulate()
{

}



/*!
 * \brief AbstractSpiceKernel::parseNgSpiceSimOutput This method parses text raw spice
 *        output. Extracts a simulation points array and variables names and types (Real
 *        or Complex) from output.
 * \param ngspice_file Spice output file name
 * \param sim_points 2D array in which simulation points should be extracted
 * \param var_list This list is filled by simualtion variables. There is a list of dependent
 *        and independent varibales. An independent variable is the first in list.
 * \param isComplex Type of variables. True if complex. False if real.
 */
void AbstractSpiceKernel::parseNgSpiceSimOutput(QString ngspice_file,QList< QList<double> > &sim_points,QStringList &var_list, bool &isComplex)
{
    isComplex = false;
    bool isBinary = false;
    int NumPoints = 0;
    int bin_offset = 0;
    QByteArray content;

    QFile ofile(ngspice_file);
    if (ofile.open(QFile::ReadOnly)) {
        //QTextStream ts(&ofile);
        content = ofile.readAll();
        ofile.close();
    }

    QTextStream ngsp_data(&content);
    sim_points.clear();
    bool start_values_sec = false;
    int NumVars=0; // Number of dep. and indep.variables
    while (!ngsp_data.atEnd()) { // Parse header;
        QRegExp sep("[ \t,]");
        QString lin = ngsp_data.readLine();
        if (lin.isEmpty()) continue;
        if (lin.contains("Flags")&&lin.contains("complex")) { // output consists of
            isComplex = true; // complex numbers
            continue;         // maybe ac_analysis
        }
        if (lin.contains("No. Variables")) {  // get number of variables
            NumVars=lin.section(sep,2,2,QString::SectionSkipEmpty).toInt();
            continue;
        }
        if (lin.contains("No. Points:")) {  // get number of variables
            NumPoints=lin.section(sep,2,2,QString::SectionSkipEmpty).toInt();
            continue;
        }
        if (lin=="Variables:") {
            var_list.clear();
            QString indep_var = ngsp_data.readLine().section(sep,1,1,QString::SectionSkipEmpty);
            var_list.append(indep_var);

            for (int i=1;i<NumVars;i++) {
                lin = ngsp_data.readLine();
                QString dep_var = lin.section(sep,1,1,QString::SectionSkipEmpty);
                var_list.append(dep_var);
            }
            continue;
        }
        if (lin=="Values:") {
            start_values_sec = true;
            continue;
        }
        if (lin=="Binary:") {
            isBinary = true;
            bin_offset = ngsp_data.pos();
        }

        if (isBinary) {
            QDataStream dbl(content);
            dbl.setByteOrder(QDataStream::LittleEndian);
            dbl.device()->seek(bin_offset);
            extractBinSamples(dbl, sim_points, NumPoints, NumVars, isComplex);
            break;
        }

        if (start_values_sec) {
            extractASCIISamples(lin,ngsp_data,sim_points,NumVars,isComplex);
        }
    }
}


/*!
 * \brief AbstractSpiceKernel::parseHBOutput Parse Xyce Harmonic balance (HB) simulation output.
 * \param ngspice_file Spice output file name
 * \param sim_points 2D array in which simulation points should be extracted
 * \param var_list This list is filled by simualtion variables. There is a list of dependent
 *        varibales. Independent hbfrequency variable is always the first in this list.
 */
void AbstractSpiceKernel::parseHBOutput(QString ngspice_file,
                                        QList<QList<double> > &sim_points, QStringList &var_list)
{
    var_list.clear();
    sim_points.clear();
    QFile ofile(ngspice_file);
    if (ofile.open(QFile::ReadOnly)) {
        QTextStream hb_data(&ofile);
        var_list.append("hbfrequency");
        while (!hb_data.atEnd()) {
            QString lin = hb_data.readLine();
            if (lin.isEmpty()) continue;
            if (lin.startsWith("Index")) { // CSV heading
                    QStringList vars1 = lin.split(" ",QString::SkipEmptyParts);
                    vars1.removeFirst();
                    vars1.removeFirst();
                    QStringList norm_vars;
                    foreach(QString v, vars1) { // Normalize variables
                        QString nv = v;
                        nv.remove(0,3).chop(1); // extract variable between "Re|Im(" and ")"
                        if (!norm_vars.contains(nv))
                            norm_vars.append(nv);
                    }
                    var_list.append(norm_vars);
            }
            if ((lin.contains(QRegExp("\\d*\\.\\d+[+-]*[eE]*[\\d]*")))) { // CSV dataline
                QStringList vals = lin.split(" ",QString::SkipEmptyParts);
                QList <double> sim_point;
                sim_point.clear();
                for (int i=1;i<vals.count();i++) {
                    sim_point.append(vals.at(i).toDouble());
                }
                sim_points.append(sim_point);
            }
        }
        ofile.close();
    }
}

/*!
 * \brief AbstractSpiceKernel::parseFourierOutput Parse output of fourier simulation.
 * \param ngspice_file[in] Spice output file name
 * \param sim_points[out] 2D array in which simulation points should be extracted
 * \param var_list[out] This list is filled by simualtion variables. There is a list of dependent
 *        and independent varibales. An independent variable is the first in list.
 */
void AbstractSpiceKernel::parseFourierOutput(QString ngspice_file, QList<QList<double> > &sim_points,
                                             QStringList &var_list)
{
    QFile ofile(ngspice_file);
    if (ofile.open(QFile::ReadOnly)) {
        QTextStream ngsp_data(&ofile);
        sim_points.clear();
        var_list.clear();
        var_list.append("fourierfreq");
        int Nharm; // number of harmonics
        bool firstgroup = false;
        while (!ngsp_data.atEnd()) {
            QRegExp sep("[ \t,]");
            QString lin = ngsp_data.readLine();
            if (lin.isEmpty()) continue;
            if (lin.contains("Fourier analysis for")) {
                QStringList tokens = lin.split(sep,QString::SkipEmptyParts);
                QString var;
                foreach(var,tokens) {
                    if (var.contains('(')&&var.contains(')')) break;
                }

                if (var.endsWith(':')) var.chop(1);
                var_list.append("magnitude("+var+")");
                var_list.append("phase("+var+")");
                var_list.append("norm(mag("+var+"))");
                var_list.append("norm(phase("+var+"))");
                continue;
            }
            if (lin.contains("No. Harmonics:")) {
                QString ss = lin.section(sep,2,2,QString::SectionSkipEmpty);
                if (ss.endsWith(',')) ss.chop(1);
                Nharm = ss.toInt();
                while (!ngsp_data.readLine().contains(QRegExp("Harmonic\\s+Frequency")));
                if (!(QucsSettings.DefaultSimulator == spicecompat::simXyceSer||
                      QucsSettings.DefaultSimulator == spicecompat::simXycePar)) lin = ngsp_data.readLine(); // dummy line
                for (int i=0;i<Nharm;i++) {
                    lin = ngsp_data.readLine();
                    if (!firstgroup) {
                        QList<double> sim_point;
                        sim_point.append(lin.section(sep,1,1,QString::SectionSkipEmpty).toDouble()); // freq
                        sim_point.append(lin.section(sep,2,2,QString::SectionSkipEmpty).toDouble()); // magnitude
                        sim_point.append(lin.section(sep,3,3,QString::SectionSkipEmpty).toDouble()); // phase
                        sim_point.append(lin.section(sep,4,4,QString::SectionSkipEmpty).toDouble()); // normalized magnitude
                        sim_point.append(lin.section(sep,5,5,QString::SectionSkipEmpty).toDouble()); // normalized phase
                        sim_points.append(sim_point);
                    } else {
                        sim_points[i].append(lin.section(sep,2,2,QString::SectionSkipEmpty).toDouble()); // magnitude
                        sim_points[i].append(lin.section(sep,3,3,QString::SectionSkipEmpty).toDouble()); // phase
                        sim_points[i].append(lin.section(sep,4,4,QString::SectionSkipEmpty).toDouble()); // normalized magnitude
                        sim_points[i].append(lin.section(sep,5,5,QString::SectionSkipEmpty).toDouble()); // normalized phase
                    }
                }
                firstgroup = true;
            }
        }
        ofile.close();
    }
}

/*!
 * \brief AbstractSpiceKernel::parseNoiseOutput Parse output of .NOISE simulation.
 * \param[in] ngspice_file Spice output file name
 * \param[out] sim_points 2D array in which simulation points should be extracted. All simulation
 *        points from all sweep variable steps are extracted in a single array
 * \param[out] var_list This list is filled by simualtion variables. There is a list of dependent
 *        and independent varibales. An independent variable is the first in list.
 * \param[out] ParSwp Set to true if there was parameter sweep
 */
void AbstractSpiceKernel::parseNoiseOutput(QString ngspice_file, QList<QList<double> > &sim_points,
                                           QStringList &var_list, bool &ParSwp)
{
    var_list.clear();
    var_list.append(""); // dummy indep var
    var_list.append("inoise_total");
    var_list.append("onoise_total");

    ParSwp = false;
    QFile ofile(ngspice_file);
    if (ofile.open(QFile::ReadOnly)) {
        QTextStream ngsp_data(&ofile);
        sim_points.clear();
        int cnt = 0;
        while (!ngsp_data.atEnd()) {
            QString line = ngsp_data.readLine();
            if (line.contains('=')) {
                QList <double> sim_point;
                sim_point.append(0.0);
                sim_point.append(line.section('=',1,1).toDouble());
                line = ngsp_data.readLine();
                sim_point.append(line.section('=',1,1).toDouble());
                sim_points.append(sim_point);
                cnt++;
            }
        }
        if (cnt>1) ParSwp = true;
        ofile.close();
    }
}

void AbstractSpiceKernel::parsePZOutput(QString ngspice_file, QList<QList<double> > &sim_points,
                                        QStringList &var_list, bool &ParSwp)
{
    static bool zeros = false; // first run --- poles; second run --- zeros
                        // because poles and zeros vectors have unequal dimension
    QString var;
    if (zeros) var = "zero";
    else var = "pole";

    var_list.clear();
    sim_points.clear();
    ParSwp = false;
    QFile ofile(ngspice_file);
    if (ofile.open(QFile::ReadOnly)) {
        QTextStream ngsp_data(&ofile);
        QStringList lines = ngsp_data.readAll().split("\n");

        if (lines.count("PZ analysis")>1) ParSwp = true;

        foreach (QString lin, lines) {  // Extract poles
            if (lin.contains(var + "(")) {
                if (!var_list.contains(var)) {
                    var_list.append(var+"_number");
                    var_list.append(var);
                }
                QList <double> sim_point;
                sim_point.append(lin.section('(',1,1).section(')',0,0).toDouble());
                QString right = lin.section("=",1,1);
                sim_point.append(right.section(",",0,0).toDouble());
                sim_point.append(right.section(",",1,1).toDouble());
                sim_points.append(sim_point);
            }
        }
        zeros = !zeros;
        ofile.close();
    }
}

/*!
 * \brief AbstractSpiceKernel::parseDC_OPoutput Parse DC OP simulation result and setup
 *        schematic node names to show DC bias
 * \param ngspice_file[in] DC OP results test file
 */
void AbstractSpiceKernel::parseDC_OPoutput(QString ngspice_file)
{
    QHash<QString,double> NodeVals;
    QFile ofile(ngspice_file);
    if (ofile.open(QFile::ReadOnly)) {
        QTextStream ngsp_data(&ofile);
        QStringList lines = ngsp_data.readAll().split("\n");
        foreach (QString lin,lines) {
            if (lin.contains('=')) {
                QString nod = lin.section('=',0,0).remove(' ');
                double val = lin.section('=',1,1).toDouble();
                NodeVals.insert(nod,val);
            }
        }
        ofile.close();
    }

    // Update Node labels on schematic
    SweepDialog *swpdlg = new SweepDialog(Sch,&NodeVals);
    delete swpdlg;

    Sch->showBias = 1;
}

/*!
 * \brief AbstractSpiceKernel::parseDC_OPoutputXY Parse DC OP simulation result for XYCE
 *        and setup schematic node names to show DC bias
 * \param ngspice_file[in] DC OP results test file
 */
void AbstractSpiceKernel::parseDC_OPoutputXY(QString xyce_file)
{
    QHash<QString,double> NodeVals;
    QFile ofile(xyce_file);
    if (ofile.open(QFile::ReadOnly)) {
        QTextStream ngsp_data(&ofile);
        QStringList lines = ngsp_data.readAll().split("\n");
        if (lines.count()>=2) {
            QStringList nods = lines.at(0).split(QRegExp("\\s"),QString::SkipEmptyParts);
            QStringList vals = lines.at(1).split(QRegExp("\\s"),QString::SkipEmptyParts);
            QStringList::iterator n,v;
            for(n = nods.begin(),v = vals.begin();n!=nods.end()||v!=vals.end();n++,v++) {
                if ((*n).startsWith("I(")) {
                    (*n).remove(0,2).chop(1);
                    (*n) += "#branch";  // Ngspice compatible
                } else (*n).remove(0,2).chop(1); // Remove (I|V), starting ( and closing )
                NodeVals.insert((*n).toLower(),(*v).toDouble());
            }
        }
        ofile.close();
    }

    // Update Node labels on schematic
    SweepDialog *swpdlg = new SweepDialog(Sch,&NodeVals);
    delete swpdlg;

    Sch->showBias = 1;
}

/*!
 * \brief AbstractSpiceKernel::parseSTEPOutput This method parses text raw spice
 *        output from Parameter sweep analysis. Can parse data that uses appedwrite.
 *        Extracts a simulation points array and variables names and types (Real
 *        or Complex) from output.
 * \param ngspice_file Spice output file name
 * \param sim_points 2D array in which simulation points should be extracted. All simulation
 *        points from all sweep variable steps are extracted in a single array
 * \param var_list This list is filled by simualtion variables. There is a list of dependent
 *        and independent varibales. An independent variable is the first in list.
 * \param isComplex Type of variables. True if complex. False if real.
 */
void AbstractSpiceKernel::parseSTEPOutput(QString ngspice_file,
                     QList< QList<double> > &sim_points,
                     QStringList &var_list, bool &isComplex)
{
    isComplex = false;
    bool isBinary = false;
    int bin_offset = 0;
    QByteArray content;

    QFile ofile(ngspice_file);
    if (ofile.open(QFile::ReadOnly)) {
        content = ofile.readAll();
        ofile.close();
    }

    QTextStream ngsp_data(&content);
    sim_points.clear();
    bool start_values_sec = false;
    bool header_parsed = false;
    int NumVars=0; // Number of dep. and indep.variables
    int NumPoints=0; // Number of simulation points
    while (!ngsp_data.atEnd()) {
        QRegExp sep("[ \t,]");
        QString lin = ngsp_data.readLine();
        if (lin.isEmpty()) continue;
        if (lin.contains("Plotname:")&&  // skip operating point
            (lin.contains("DC operating point"))) {
            for(bool t = false; !t; t = (ngsp_data.readLine().startsWith("Plotname:")));
        }
        if (!header_parsed) {
            if (lin.contains("Flags")&&lin.contains("complex")) { // output consists of
                isComplex = true; // complex numbers
                continue;         // maybe ac_analysis
            }
            if (lin.contains("No. Variables")) {  // get number of variables
                NumVars=lin.section(sep,2,2,QString::SectionSkipEmpty).toInt();
                continue;
            }
            if (lin.contains("No. Points:")) {  // get number of variables
                NumPoints=lin.section(sep,2,2,QString::SectionSkipEmpty).toInt();
                continue;
            }
            if (lin=="Variables:") {
                var_list.clear();
                QString indep_var = ngsp_data.readLine().section(sep,1,1,QString::SectionSkipEmpty);
                var_list.append(indep_var);

                for (int i=1;i<NumVars;i++) {
                    lin = ngsp_data.readLine();
                    QString dep_var = lin.section(sep,1,1,QString::SectionSkipEmpty);
                    var_list.append(dep_var);
                }
                header_parsed = true;
                continue;
            }
        }

        if (lin=="Values:") {
            start_values_sec = true;
            continue;
        }
        if (lin=="Binary:") {
            isBinary = true;
            bin_offset = ngsp_data.pos();
        }

        if (isBinary) {
            QDataStream dbl(content);
            dbl.setByteOrder(QDataStream::LittleEndian);
            dbl.device()->seek(bin_offset);
            extractBinSamples(dbl,sim_points,NumPoints,NumVars,isComplex);
            int pos = dbl.device()->pos();
            ngsp_data.seek(pos);
            isBinary = false;
            continue;
        }


        if (start_values_sec) {
            if (!extractASCIISamples(lin,ngsp_data,sim_points,NumVars,isComplex)) continue;
        }

    }
}


void AbstractSpiceKernel::extractBinSamples(QDataStream &dbl, QList<QList<double> > &sim_points,
                                            int NumPoints, int NumVars, bool isComplex)
{
    int cnt = NumPoints;
    while (cnt>0) {
        QList<double> sim_point;
        double re,im;
        dbl>>re; // Indep. variable
        sim_point.append(re);
        if (isComplex) dbl>>im; // drop Im part of indep.var
        for (int i=1;i<NumVars;i++) { // first variable is independent
            if (isComplex) {
                dbl>>re; // Re
                dbl>>im; // Im
                sim_point.append(re);
                sim_point.append(im);
            } else {
                dbl>>re;
                sim_point.append(re); // Re
            }
        }
        sim_points.append(sim_point);
        cnt--;
    }
}

bool AbstractSpiceKernel::extractASCIISamples(QString &lin, QTextStream &ngsp_data,
                                              QList<QList<double> > &sim_points, int NumVars, bool isComplex)
{
    QRegExp sep("[ \t,]");
    QList<double> sim_point;
    bool ok = false;
    QRegExp dataline_patter("^ *[0-9]+[ \t]+.*");
    if (!dataline_patter.exactMatch(lin)) return false;
    double indep_val = lin.section(sep,1,1,QString::SectionSkipEmpty).toDouble(&ok);
    //double indep_val = lin.split(sep,QString::SkipEmptyParts).at(1).toDouble(&ok); // only real indep vars
    if (!ok) return false;
    sim_point.append(indep_val);
    for (int i=0;i<NumVars;i++) {
        if (isComplex) {
            QStringList lst = ngsp_data.readLine().split(sep,QString::SkipEmptyParts);
            if (lst.count()==2) {
                double re_dep_val = lst.at(0).toDouble();  // for complex sim results
                double im_dep_val = lst.at(1).toDouble();  // imaginary part follows
                sim_point.append(re_dep_val);              // real part
                sim_point.append(im_dep_val);
            }
        } else {
            double dep_val = ngsp_data.readLine().remove(sep).toDouble();
            sim_point.append(dep_val);
        }
    }
    sim_points.append(sim_point);
    return true;
}

void AbstractSpiceKernel::parseHBSTEPOutput(QString , QList<QList<double> >&,
                                            QStringList&, bool&)
{

}

/*!
 * \brief AbstractSpiceKernel::parseXYCESTDOutput
 * \param std_file[in] XYCE STD output file name
 * \param sim_points[out] 2D array in which simulation points should be extracted
 * \param var_list[out] This list is filled by simualtion variables. There is a list of dependent
 *        and independent varibales. An independent variable is the first in list.
 * \param isComplex[out] Type of variables. True if complex. False if real.
 */
void AbstractSpiceKernel::parseXYCESTDOutput(QString std_file, QList<QList<double> > &sim_points,
                                             QStringList &var_list, bool &isComplex)
{
    isComplex = false;
    QString content;

    QFile ofile(std_file);
    if (ofile.open(QFile::ReadOnly)) {
        QTextStream ts(&ofile);
        content = ts.readAll();
        ofile.close();
    }

    QTextStream ngsp_data(&content);
    sim_points.clear();
    var_list.clear();
    while (!ngsp_data.atEnd()) { // Parse header;
        QString lin = ngsp_data.readLine();
        if (lin.isEmpty()) continue;
        if (lin.startsWith("End of ")) continue;
        if (lin.startsWith("Index ",Qt::CaseInsensitive)) {
            var_list = lin.split(" ",QString::SkipEmptyParts);
            var_list.removeFirst(); // Drop Index
            continue;
        } else {
            QStringList val_lst = lin.split(" ",QString::SkipEmptyParts);
            QList<double> sim_point;
            foreach (QString val, val_lst) {
                sim_point.append(val.toDouble());
            }
            sim_point.removeFirst(); // Index
            sim_points.append(sim_point);
        }
    }
}


/*!
 * \brief AbstractSpiceKernel::parseXYCENoiseLog
 * \param logfile
 * \param sim_points
 * \param var_list
 */
void AbstractSpiceKernel::parseXYCENoiseLog(QString logfile, QList<QList<double> > &sim_points,
                                            QStringList &var_list)
{
    var_list.clear();
    var_list.append(""); // dummy indep var
    var_list.append("ONOISE_TOTAL");
    var_list.append("INOISE_TOTAL");
    QString content;
    QList <double> sim_point;
    sim_point.append(0.0);

    QFile ofile(logfile);
    if (ofile.open(QFile::ReadOnly)) {
        QTextStream ts(&ofile);
        content = ts.readAll();
        ofile.close();
    }

    QTextStream data(&content);
    sim_points.clear();
    while (!data.atEnd()) { // Parse header;
        QString lin = data.readLine();
        if (lin.startsWith("Total Output Noise")) {
            double val = lin.section('=',1,1).toDouble();
            sim_point.append(val);
        }
        if (lin.startsWith("Total Input Noise")) {
            double val = lin.section('=',1,1).toDouble();
            sim_point.append(val);
        }
    }
    sim_points.append(sim_point);
}

/*!
 * \brief AbstractSpiceKernel::parseResFile Extract sweep variable name and
 *        values from Ngspice or Xyce *.res output
 * \param resfile A name of a *.res file
 * \param var QString in which war is stored
 * \param values String list in which values are extracted
 */
void AbstractSpiceKernel::parseResFile(QString resfile, QString &var, QStringList &values)
{
    var.clear();
    values.clear();

    QFile ofile(resfile);
    if (ofile.open(QFile::ReadOnly)) {
        QTextStream swp_data(&ofile);
        while (!swp_data.atEnd()) {
            QRegExp point_pattern("^\\s*[0-9]+ .*");
            QRegExp var_pattern("^STEP\\s+.*");
            QRegExp sep("\\s");
            QString lin = swp_data.readLine();
            if (var_pattern.exactMatch(lin)) {
                var = lin.split(sep,QString::SkipEmptyParts).last();
            }
            if (point_pattern.exactMatch(lin)) {
                values.append(lin.split(sep,QString::SkipEmptyParts).last());
            }
        }
        ofile.close();
    }
}

/*!
 * \brief AbstractSpiceKernel::checkRawOutupt Determine Ngspice Raw output contains
 *        parameter sweep or is XYCE STD output.
 * \param ngspice_file[in] Raw output file name
 * \param values[out] Numbers of parameter sweep steps
 * \return true if parameter sweep presents, false otherwise
 */
int AbstractSpiceKernel::checkRawOutupt(QString ngspice_file, QStringList &values)
{
    values.clear();

    QFile ofile(ngspice_file);
    int plots_cnt = 0;
    if (ofile.open(QFile::ReadOnly)) {
        QTextStream ngsp_data(&ofile);
        while (!ngsp_data.atEnd()) {
            QString lin = ngsp_data.readLine();
            if (lin.startsWith("Plotname: ")) {
                plots_cnt++;
                values.append(QString::number(plots_cnt));
            }
        }
        ofile.close();
    }
    if (plots_cnt>1) return spiceRawSwp;
    else if (plots_cnt == 0)return xyceSTD;
    else return spiceRaw;
}

/*!
 * \brief AbstractSpiceKernel::convertToQucsData Put data extracted from spice raw
 *        text output files (given in outputs_files property) into single XML
 *        Qucs Dataset.
 * \param qucs_dataset A file name of Qucs Dataset to create
 * \param xyce True if Xyce simulator was used.
 */
void AbstractSpiceKernel::convertToQucsData(const QString &qucs_dataset)
{
    if (DC_OP_only) { // Don't touch existing datasets when only DC was simulated
        // It's need to show DC bias on schematic only
        foreach(QString output,output_files) {
            QString full_outfile = workdir+QDir::separator()+output;
            if (output.endsWith(".dc_op")) parseDC_OPoutput(full_outfile);
            else if (output.endsWith(".dc_op_xyce")) parseDC_OPoutputXY(full_outfile);
        }
        return;
    }

    // Merge all outputs in a single Qucs dataset otherwise
    QString ds_str;
    QTextStream ds_stream(&ds_str);

    ds_stream<<"<Qucs Dataset " PACKAGE_VERSION ">\n";

    QString sim,indep;
    QStringList indep_vars;

    QString ngspice_output_filename;
    foreach(ngspice_output_filename,output_files) { // For every simulation convert results to Qucs dataset
        QList< QList<double> > sim_points;
        QStringList var_list;
        QString swp_var,swp_var2;
        QStringList swp_var_val,swp_var2_val;
        bool isComplex = false;
        bool hasParSweep = false;
        bool hasDblParSweep = false;

        QString full_outfile = workdir+QDir::separator()+ngspice_output_filename;
        if (ngspice_output_filename.endsWith("HB.FD.prn")) {
            parseHBOutput(full_outfile,sim_points,var_list);
            isComplex = true;
        } else if (ngspice_output_filename.endsWith(".four")) {
            isComplex=false;
<<<<<<< HEAD
            parseFourierOutput(full_outfile,sim_points,var_list,xyce);
=======
            parseFourierOutput(full_outfile,sim_points,var_list);
>>>>>>> 51d720d5
        } else if (ngspice_output_filename.endsWith(".txt_std")) {
            parseXYCESTDOutput(full_outfile,sim_points,var_list,isComplex);
        } else if (ngspice_output_filename.endsWith(".noise_log")) {
            isComplex = false;
            parseXYCENoiseLog(full_outfile,sim_points,var_list);
        } else if (ngspice_output_filename.endsWith(".noise")) {
            isComplex = false;
            parseNoiseOutput(full_outfile,sim_points,var_list,hasParSweep);
            if (hasParSweep) {
                QString res_file = QDir::convertSeparators(workdir + QDir::separator()
                                                        + "spice4qucs.noise.cir.res");
                parseResFile(res_file,swp_var,swp_var_val);
            }
        } else if (ngspice_output_filename.endsWith(".pz")) {
            isComplex = true;
            parsePZOutput(full_outfile,sim_points,var_list,hasParSweep);
            if (hasParSweep) {
                QString res_file = QDir::convertSeparators(workdir + QDir::separator()
                                                        + "spice4qucs.pz.cir.res");
                parseResFile(res_file,swp_var,swp_var_val);
            }
        } else if (ngspice_output_filename.endsWith("_swp.txt")) {
            hasParSweep = true;
            QString simstr = full_outfile;
            simstr.remove("_swp.txt");
            if (ngspice_output_filename.endsWith("_swp_swp.txt")) { // 2-var parameter sweep
                hasDblParSweep = true;
                simstr.chop(4);
                simstr = simstr.split('_').last();
                QString res2_file = QDir::convertSeparators(workdir + QDir::separator()
                                                            + "spice4qucs." + simstr + ".cir.res1");
                parseResFile(res2_file,swp_var2,swp_var2_val);
            } else {
                simstr = simstr.split('_').last();
            }

            QString res_file = QDir::convertSeparators(workdir + QDir::separator()
                                                    + "spice4qucs." + simstr + ".cir.res");
            parseResFile(res_file,swp_var,swp_var_val);

            if (ngspice_output_filename.endsWith("_hb_swp.txt")) {
                parseHBSTEPOutput(full_outfile,sim_points,var_list,isComplex);
            } else {
                parseSTEPOutput(full_outfile,sim_points,var_list,isComplex);
            }


        } else {
            int OutType = checkRawOutupt(full_outfile,swp_var_val);
            switch (OutType) {
            case spiceRawSwp:
                hasParSweep = true;
                swp_var = "Number";
                parseSTEPOutput(full_outfile,sim_points,var_list,isComplex);
                break;
            case spiceRaw:
                parseNgSpiceSimOutput(full_outfile,sim_points,var_list,isComplex);
                break;
            case xyceSTD:
                parseXYCESTDOutput(full_outfile,sim_points,var_list,isComplex);
                break;
            default: break;
            }
        }
        if (var_list.isEmpty()) continue; // notning to convert
        normalizeVarsNames(var_list);

        QString indep = var_list.first();
        QList<double> sim_point;


        if (hasParSweep) {
            int indep_cnt;
            if (swp_var_val.isEmpty()) continue;
            if (hasDblParSweep&&swp_var2_val.isEmpty()) continue;
            if (hasDblParSweep) indep_cnt =  sim_points.count()/(swp_var_val.count()*swp_var2_val.count());
            else indep_cnt = sim_points.count()/swp_var_val.count();
            if (!indep.isEmpty()) {
                ds_stream<<QString("<indep %1 %2>\n").arg(indep).arg(indep_cnt); // output indep var: TODO: parameter sweep
                for (int i=0;i<indep_cnt;i++) {
                    ds_stream<<QString::number(sim_points.at(i).at(0),'e',12)<<endl;
                }
                ds_stream<<"</indep>\n";
            }

            ds_stream<<QString("<indep %1 %2>\n").arg(swp_var).arg(swp_var_val.count());
            foreach (QString val,swp_var_val) {
                ds_stream<<val<<endl;
            }
            ds_stream<<"</indep>\n";
            if (indep.isEmpty()) indep = swp_var;
            else indep += " " + swp_var;
            if (hasDblParSweep) {
                ds_stream<<QString("<indep %1 %2>\n").arg(swp_var2).arg(swp_var2_val.count());
                foreach (QString val,swp_var2_val) {
                    ds_stream<<val<<endl;
                }
                ds_stream<<"</indep>\n";
                indep += " " + swp_var2;
            }
        } else if (!indep.isEmpty()) {
            ds_stream<<QString("<indep %1 %2>\n").arg(indep).arg(sim_points.count()); // output indep var: TODO: parameter sweep
            foreach (sim_point,sim_points) {
                ds_stream<<QString::number(sim_point.at(0),'e',12)<<endl;
            }
            ds_stream<<"</indep>\n";
        }

        for(int i=1;i<var_list.count();i++) { // output dep var
            if (indep.isEmpty()) ds_stream<<QString("<indep %1 %2>\n").arg(var_list.at(i)).arg(sim_points.count());
            else ds_stream<<QString("<dep %1 %2>\n").arg(var_list.at(i)).arg(indep);
            foreach (sim_point,sim_points) {
                if (isComplex) {
                    double re=sim_point.at(2*(i-1)+1);
                    double im = sim_point.at(2*i);
                    QString s;
                    s += QString::number(re,'e',12);
                    if (im<0) s += "-j";
                    else s += "+j";
                    s += QString::number(fabs(im),'e',12) + "\n";
                    ds_stream<<s;
                } else {
                    ds_stream<<QString::number(sim_point.at(i),'e',12)<<endl;
                }
            }
            if (indep.isEmpty()) ds_stream<<"</indep>\n";
            else ds_stream<<"</dep>\n";
        }
    }

    QFile dataset(qucs_dataset);
    if (dataset.open(QFile::WriteOnly)) {
        QTextStream ts(&dataset);
        ts<<ds_str;
        dataset.close();
    }
#ifdef NDEBUG
    removeAllSimulatorOutputs();
#endif
}

/*!
 * \brief AbstractSpiceKernel::removeAllSimulatorOutputs Clean temporary simulator
 *        datasets.
 */
void AbstractSpiceKernel::removeAllSimulatorOutputs()
{
    foreach(QString output_filename,output_files) {
        QString full_outfile = workdir+QDir::separator()+output_filename;
        QFile::remove(full_outfile);
    }
}

/*!
 * \brief AbstractSpiceKernel::normalizeVarsNames Convert spice-style variable names to
 *        Qucs style and add simualation type prefix (i.e. AC, TRAN, DC). Conversion
 *        for harmonic balance variable and current probes variables are supported.
 * \param var_list This list contains variable names that need normalization.
 */
void AbstractSpiceKernel::normalizeVarsNames(QStringList &var_list)
{
    QString prefix="";
    QString iprefix="";
    QString indep = var_list.first();
    bool HB = false;
    indep = indep.toLower();
    if (indep=="time") {
        prefix = "tran.";
        iprefix = "i(tran.";
    } else if (indep=="frequency") {
        prefix = "ac.";
        iprefix = "i(ac.";
    } else if (indep=="hbfrequency") {
        HB = true;
    }

    QStringList::iterator it=var_list.begin();

    for (it++;it!=var_list.end();it++) {
        if ((!(it->startsWith(prefix)||it->startsWith(iprefix)))||(HB)) {
            if (HB) {
                QString suffix;
                if ((*it).startsWith('I')) suffix = ".Ib";
                else suffix = ".Vb";
                int idx = it->indexOf('(');
                int cnt = it->count();
                *it = it->right(cnt-idx-1);
                it->remove(')');
                *it += suffix;
                QRegExp iprobe_pattern("^[Vv][Pp][Rr][0-9]+.*");
                if (iprobe_pattern.exactMatch(*it)) (*it).remove(0,1);
            } else {
                *it = prefix + *it;
            }
        }
        QStringList lst = it->split('(');
        if (lst.count()>1) {
            QRegExp ivprobe_pattern("^[Vv][Pp][Rr][0-9]+.*");
            QRegExp ivprobe_pattern_ngspice("^(ac\\.|tran\\.)[Vv][Pp][Rr][0-9]+.*");
            if (ivprobe_pattern.exactMatch(lst.at(1))) {
                lst[1].remove(0,1);
                *it = lst.join("(");
            } else if (ivprobe_pattern_ngspice.exactMatch(lst.at(1))) {
                lst[1].replace(".v",".",Qt::CaseInsensitive);
                *it = lst.join("(");
            }
        }
    }

}

/*!
 * \brief AbstractSpiceKernel::slotErrors Simulator errors handler
 * \param err
 */
void AbstractSpiceKernel::slotErrors(QProcess::ProcessError err)
{
    emit errors(err);
}

/*!
 * \brief AbstractSpiceKernel::slotFinished Simulation process normal finish handler
 */
void AbstractSpiceKernel::slotFinished()
{
    //output.clear();
    output += SimProcess->readAllStandardOutput();
    emit finished();
    emit progress(100);
}

/*!
 * \brief AbstractSpiceKernel::slotProcessOutput Process SimProcess output and report progress
 */
void AbstractSpiceKernel::slotProcessOutput()
{

}

/*!
 * \brief AbstractSpiceKernel::getOutput Get sdtout and stderr output of simulation
 *        process.
 * \return Simulation process output
 */
QString AbstractSpiceKernel::getOutput()
{
    return output;
}

/*!
 * \brief AbstractSpiceKernel::setSimulatorCmd Set simualtor executable location
 * \param cmd Simulator executable absolute path. For example /usr/bin/ngspice
 */
void AbstractSpiceKernel::setSimulatorCmd(QString cmd)
{
    simulator_cmd = cmd;
}

/*!
 * \brief AbstractSpiceKernel::setWorkdir Set simulator working directory path
 *        to store netlist and temp data.
 * \param path[in] New working directory path
 */
void AbstractSpiceKernel::setWorkdir(QString path)
{
    workdir = path;
    QFileInfo inf(workdir);
    if (!inf.exists()) {
        QDir dir;
        dir.mkpath(workdir);
    }
}

/*!
 * \brief AbstractSpiceKernel::SaveNetlist Save netlist to file. Reimplemented
 *        in Ngspice and Xyce classes.
 */
void AbstractSpiceKernel::SaveNetlist(QString)
{

}

bool AbstractSpiceKernel::waitEndOfSimulation()
{
    return SimProcess->waitForFinished(10000);
}
<|MERGE_RESOLUTION|>--- conflicted
+++ resolved
@@ -931,11 +931,7 @@
             isComplex = true;
         } else if (ngspice_output_filename.endsWith(".four")) {
             isComplex=false;
-<<<<<<< HEAD
-            parseFourierOutput(full_outfile,sim_points,var_list,xyce);
-=======
             parseFourierOutput(full_outfile,sim_points,var_list);
->>>>>>> 51d720d5
         } else if (ngspice_output_filename.endsWith(".txt_std")) {
             parseXYCESTDOutput(full_outfile,sim_points,var_list,isComplex);
         } else if (ngspice_output_filename.endsWith(".noise_log")) {
