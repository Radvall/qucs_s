--- conflicted
+++ resolved
@@ -240,15 +240,10 @@
   bool a_symbolMode;  // true if in symbol painting mode
   bool a_isSymbolOnly;
 
-<<<<<<< HEAD
   // Horizontal and vertical grid step, grid color.
-  int GridX, GridY;
-  QColor GridColor;
-=======
-  // Horizontal and vertical grid step
   int a_GridX;
   int a_GridY;
->>>>>>> 1bbd4bd7
+  QColor a_GridColor;
 
   // Variables View* are the coordinates of top-level and bottom-right corners
   // of a rectangle representing the schematic "model". This
