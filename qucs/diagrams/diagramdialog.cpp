--- conflicted
+++ resolved
@@ -712,7 +712,6 @@
     Row++;
   }
 
-<<<<<<< HEAD
   if(ColorButt) {
     if(!currentGraph) {
       QColor selectedColor(DefaultColors[GraphList->count()%NumDefaultColors]);
@@ -721,12 +720,6 @@
       ColorButt->setPaletteBackgroundColor(selectedColor);
     }
   }
-=======
-  if(ColorButt)
-    if(!currentGraph) {
-      ColorButt->setPaletteBackgroundColor(QColor(DefaultColors[GraphList->count()%NumDefaultColors]));
-    }
->>>>>>> b98c5131
 }
 
 DiagramDialog::~DiagramDialog()
@@ -906,7 +899,6 @@
       ColorButt->setStyleSheet(stylesheet);
       ColorButt->setPaletteBackgroundColor(g->Color);
       PropertyBox->setCurrentItem(g->Style);
-      qDebug() << g->Style << g->Color << g->Thick ;
       if(yAxisBox) {
         yAxisBox->setCurrentItem(g->yAxisNo);
         yAxisBox->setEnabled(true);
