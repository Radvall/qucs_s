--- conflicted
+++ resolved
@@ -604,17 +604,11 @@
     ButtAdd->setEnabled(true);
     ButtRem->setEnabled(true);
 
-<<<<<<< HEAD
-    QStringList eqns_desc;
-    eqns_desc<<"equation"<<".PARAM section"
-             <<".GLOBAL_PARAM section"
-             <<".IC section"<<".NODESET section"
-            <<"Nutmeg equation";
-    if (eqns_desc.contains(Comp->Description)) {
-=======
+    QStringList eqns_mods;
+    eqns_mods<<"Eqn"<<"SpicePar"<<"SpGlobPar"
+             <<"SpiceIC"<<"SpiceNodeset"<<"NutmegEq";
     // enable Up/Down buttons only for the Equation component
-    if (Comp->Model == "Eqn") {
->>>>>>> 2eb08525
+    if (eqns_mods.contains(Comp->Model)) {
       ButtUp->setEnabled(true);
       ButtDown->setEnabled(true);
     }
