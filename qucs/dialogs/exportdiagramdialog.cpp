--- conflicted
+++ resolved
@@ -39,11 +39,7 @@
     SaveButt = new QPushButton(tr("File"));
     connect(SaveButt,SIGNAL(clicked()),this,SLOT(setFileName()));
 
-<<<<<<< HEAD
-    editFilename = new QLineEdit("");
-=======
     editFilename = new QLineEdit(filename);
->>>>>>> d8df8fc1
     connect(editFilename,SIGNAL(textChanged(QString)),this,SLOT(setSvg(QString)));
 
     editResolutionX = new QLineEdit(QString::number(dwidth));
@@ -114,13 +110,13 @@
 
 void ExportDiagramDialog::setFileName()
 {
-<<<<<<< HEAD
     /*QString nam = dialog.getSaveFileName(this,tr("Export diagram to file"),QDir::homeDirPath(),
                                          "SVG vector graphics (*.svg) ;;"
                                          "PNG images (*.png) ;;"
                                          "JPEG images (*.jpg *.jpeg)");
     */
-    QFileDialog dialog(this, tr("Export diagram to file"), QDir::homeDirPath(),
+    QFileInfo inf(filename);
+    QFileDialog dialog(this, tr("Export diagram to file"), inf.absolutePath(),
                        "SVG vector graphics (*.svg) ;;"
                        "PNG images (*.png) ;;"
                        "JPEG images (*.jpg *.jpeg)" );
@@ -137,14 +133,6 @@
         else
             editFilename->setText(nam+extension); //no, add extension
     }
-=======
-    QFileInfo inf(filename);
-    QString nam = QFileDialog::getSaveFileName(this,tr("Export diagram to file"),inf.absolutePath(),
-                                               "SVG vector graphics (*.svg) ;;"
-                                               "PNG images (*.png) ;;"
-                                               "JPEG images (*.jpg *.jpeg)");
-    editFilename->setText(nam);
->>>>>>> d8df8fc1
 }
 
 void ExportDiagramDialog::calcWidth()
