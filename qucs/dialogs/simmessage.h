/***************************************************************************
                               simmessage.h
                              --------------
    begin                : Sat Sep 6 2003
    copyright            : (C) 2003 by Michael Margraf
    email                : michael.margraf@alumni.tu-berlin.de
 ***************************************************************************/

/***************************************************************************
 *                                                                         *
 *   This program is free software; you can redistribute it and/or modify  *
 *   it under the terms of the GNU General Public License as published by  *
 *   the Free Software Foundation; either version 2 of the License, or     *
 *   (at your option) any later version.                                   *
 *                                                                         *
 ***************************************************************************/

#ifndef SIMMESSAGE_H
#define SIMMESSAGE_H

#include <QDialog>
#include <QProcess>
#include <QStringList>
#include <QFile>
#include <QTextStream>
#include <QVBoxLayout>

class QPlainTextEdit;
class QTextStream;
class QVBoxLayout;
class QPushButton;
class QProgressBar;
class QProcess;
class QFile;
class Component;
class Schematic;

// #define SPEEDUP_PROGRESSBAR


class SimMessage : public QDialog  {
Q_OBJECT
public:
  SimMessage(QWidget*, QWidget *parent=0);
 ~SimMessage();

  bool startProcess();

signals:
  void SimulationEnded(int, SimMessage*);
  void displayDataPage(QString&, QString&);

public slots:
  void slotClose();

private slots:
  void slotDisplayMsg();
  void slotDisplayErr();
  void slotCloseStdin();
  void slotStateChanged(QProcess::ProcessState newState);
  void slotSimEnded(int exitCode, QProcess::ExitStatus exitStatus);
  void slotDisplayButton();
  void AbortSim();

  void slotReadSpiceNetlist();
  void slotFinishSpiceNetlist(int status);

/* #ifdef SPEEDUP_PROGRESSBAR
  void slotUpdateProgressBar();
private:
  int  iProgress;
  bool waitForUpdate;
#endif
*/

private:
  void FinishSimulation(int);
  void nextSPICE();
  void startSimulator();
  Component * findOptimization(Schematic *);

public:
  QWidget *DocWidget;
  int showBias;
  bool SimOpenDpl;
  bool SimRunScript;
  QString DocName, DataSet, DataDisplay, Script;

<<<<<<< HEAD
  QProcess      SimProcess;
  QTextEdit    *ProgText, *ErrText;
  bool          wasLF;   // linefeed for "ProgText"
  QPushButton  *Display, *Abort;
  QProgressBar *SimProgress;
  QString       ProgressText;

  Component    *SimOpt;
  int           SimPorts;
  bool          makeSubcircuit, insertSim;
  QStringList   Collect;
  QFile         NetlistFile;
  QTextStream   Stream;

  QVBoxLayout  *all;
protected:
  QString Program;
=======
  QProcess       SimProcess;
  QPlainTextEdit *ProgText, *ErrText;
  bool           wasLF;   // linefeed for "ProgText"
  bool           simKilled; // true if simulation was aborted by the user
  QPushButton    *Display, *Abort;
  QProgressBar   *SimProgress;
  QString        ProgressText;

  Component      *SimOpt;
  int            SimPorts;
  bool           makeSubcircuit, insertSim;
  QStringList    Collect;
  QFile          NetlistFile;
  QTextStream    Stream;

  QVBoxLayout    *all;
>>>>>>> 7a6f0162
};

#endif<|MERGE_RESOLUTION|>--- conflicted
+++ resolved
@@ -86,25 +86,6 @@
   bool SimRunScript;
   QString DocName, DataSet, DataDisplay, Script;
 
-<<<<<<< HEAD
-  QProcess      SimProcess;
-  QTextEdit    *ProgText, *ErrText;
-  bool          wasLF;   // linefeed for "ProgText"
-  QPushButton  *Display, *Abort;
-  QProgressBar *SimProgress;
-  QString       ProgressText;
-
-  Component    *SimOpt;
-  int           SimPorts;
-  bool          makeSubcircuit, insertSim;
-  QStringList   Collect;
-  QFile         NetlistFile;
-  QTextStream   Stream;
-
-  QVBoxLayout  *all;
-protected:
-  QString Program;
-=======
   QProcess       SimProcess;
   QPlainTextEdit *ProgText, *ErrText;
   bool           wasLF;   // linefeed for "ProgText"
@@ -120,8 +101,9 @@
   QFile          NetlistFile;
   QTextStream    Stream;
 
-  QVBoxLayout    *all;
->>>>>>> 7a6f0162
+  QVBoxLayout  *all;
+protected:
+  QString Program;
 };
 
 #endif