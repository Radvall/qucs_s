--- conflicted
+++ resolved
@@ -404,69 +404,7 @@
 
   REGISTER_NONLINEAR_1 (OpAmp);
   REGISTER_NONLINEAR_1 (EqnDefined);
-<<<<<<< HEAD
-  REGISTER_NONLINEAR_1 (Diac);
-  REGISTER_NONLINEAR_1 (Triac);
-  REGISTER_NONLINEAR_1 (Thyristor);
-  REGISTER_NONLINEAR_1 (TunnelDiode);
-
-  // verilog-a devices
-  REGISTER_VERILOGA_1 (mod_amp);
-  REGISTER_VERILOGA_1 (log_amp);
-  REGISTER_VERILOGA_1 (potentiometer);
-  REGISTER_VERILOGA_1 (MESFET);
-  REGISTER_VERILOGA_2 (EKV26MOS, info, info_pmos);
-  REGISTER_VERILOGA_1 (photodiode);
-  REGISTER_VERILOGA_1 (phototransistor);
-  REGISTER_VERILOGA_1 (nigbt);
-  REGISTER_VERILOGA_1 (vcresistor);
-
-  // digital components
-  REGISTER_DIGITAL_1 (Digi_Source);
-  REGISTER_DIGITAL_1 (Logical_Inv);
-  REGISTER_DIGITAL_1 (Logical_OR);
-  REGISTER_DIGITAL_1 (Logical_NOR);
-  REGISTER_DIGITAL_1 (Logical_AND);
-  REGISTER_DIGITAL_1 (Logical_NAND);
-  REGISTER_DIGITAL_1 (Logical_XOR);
-  REGISTER_DIGITAL_1 (Logical_XNOR);
-  REGISTER_DIGITAL_1 (Logical_Buf);
-  REGISTER_DIGITAL_1 (andor4x2);
-  REGISTER_DIGITAL_1 (andor4x3);
-  REGISTER_DIGITAL_1 (andor4x4);
-  REGISTER_DIGITAL_1 (mux2to1);
-  REGISTER_DIGITAL_1 (mux4to1);
-  REGISTER_DIGITAL_1 (mux8to1);
-  REGISTER_DIGITAL_1 (dmux2to4);
-  REGISTER_DIGITAL_1 (dmux3to8);
-  REGISTER_DIGITAL_1 (dmux4to16);
-  REGISTER_DIGITAL_1 (ha1b);
-  REGISTER_DIGITAL_1 (fa1b);
-  REGISTER_DIGITAL_1 (fa2b);
-  REGISTER_DIGITAL_1 (RS_FlipFlop);
-  REGISTER_DIGITAL_1 (D_FlipFlop);
-  REGISTER_DIGITAL_1 (dff_SR);
-  REGISTER_DIGITAL_1 (JK_FlipFlop);
-  REGISTER_DIGITAL_1 (jkff_SR);
-  REGISTER_DIGITAL_1 (tff_SR);
-  REGISTER_DIGITAL_1 (gatedDlatch);
-  REGISTER_DIGITAL_1 (logic_0);
-  REGISTER_DIGITAL_1 (logic_1);
-  REGISTER_DIGITAL_1 (pad2bit);
-  REGISTER_DIGITAL_1 (pad3bit);
-  REGISTER_DIGITAL_1 (pad4bit);
-  REGISTER_DIGITAL_1 (DLS_nto1);
-  REGISTER_DIGITAL_1 (DLS_1ton);
-  REGISTER_DIGITAL_1 (binarytogrey4bit);
-  REGISTER_DIGITAL_1 (greytobinary4bit);
-  REGISTER_DIGITAL_1 (comp_1bit);
-  REGISTER_DIGITAL_1 (comp_2bit);
-  REGISTER_DIGITAL_1 (comp_4bit);
-  REGISTER_DIGITAL_1 (hpribin4bit);
-  REGISTER_DIGITAL_1 (VHDL_File);
-  REGISTER_DIGITAL_1 (Verilog_File);
-  REGISTER_DIGITAL_1 (Digi_Sim);
-=======
+
   if (QucsSettings.DefaultSimulator == spicecompat::simQucsator) {
       REGISTER_NONLINEAR_1 (Diac);
       REGISTER_NONLINEAR_1 (Triac);
@@ -477,25 +415,11 @@
 
   if (QucsSettings.DefaultSimulator == spicecompat::simQucsator) {
       // verilog-a devices
-      REGISTER_VERILOGA_1 (hicumL2V2p1);
-      REGISTER_VERILOGA_1 (HBT_X);
       REGISTER_VERILOGA_1 (mod_amp);
-      REGISTER_VERILOGA_1 (hic2_full);
       REGISTER_VERILOGA_1 (log_amp);
-      REGISTER_VERILOGA_2 (hic0_full, info, info_pnp);
       REGISTER_VERILOGA_1 (potentiometer);
       REGISTER_VERILOGA_1 (MESFET);
       REGISTER_VERILOGA_2 (EKV26MOS, info, info_pmos);
-      REGISTER_VERILOGA_1 (bsim3v34nMOS);
-      REGISTER_VERILOGA_1 (bsim3v34pMOS);
-      REGISTER_VERILOGA_1 (bsim4v30nMOS);
-      REGISTER_VERILOGA_1 (bsim4v30pMOS);
-      REGISTER_VERILOGA_2 (hicumL0V1p2, info, info_pnp);
-      REGISTER_VERILOGA_2 (hicumL0V1p2g, info, info_pnp);
-      REGISTER_VERILOGA_2 (hicumL0V1p3, info, info_pnp);
-      REGISTER_VERILOGA_1 (hicumL2V2p23);
-      REGISTER_VERILOGA_1 (hicumL2V2p24);
-      REGISTER_VERILOGA_1 (hicumL2V2p31n);
       REGISTER_VERILOGA_1 (photodiode);
       REGISTER_VERILOGA_1 (phototransistor);
       REGISTER_VERILOGA_1 (nigbt);
@@ -548,7 +472,6 @@
       REGISTER_DIGITAL_1 (Digi_Sim);
   }
 
->>>>>>> aeeba825
 
   // file components
   REGISTER_FILE_1 (SpiceFile);
