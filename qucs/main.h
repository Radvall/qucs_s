--- conflicted
+++ resolved
@@ -68,19 +68,14 @@
   QDir QucsHomeDir;
   QDir AdmsXmlBinDir;  // dir of admsXml executable
   QDir AscoBinDir;     // dir of asco executable
-<<<<<<< HEAD
-  QDir OctaveBinDir;   // dir of octave executable
   QString NgspiceExecutable;  // Executables of external simulators
   QString XyceExecutable;
   QString XyceParExecutable;
   QString SpiceOpusExecutable;
   QString S4Qworkdir;
   unsigned int NProcs; // Number of processors for Xyce
-=======
-  // QDir OctaveBinDir;   // dir of octave executable
   QString OctaveExecutable; // OctaveExecutable location
   QString QucsOctave; // OUCS_OCTAVE variable
->>>>>>> 2eb08525
 
   // registered filename extensions with program to open the file
   QStringList FileTypes;
