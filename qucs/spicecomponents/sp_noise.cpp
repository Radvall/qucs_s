--- conflicted
+++ resolved
@@ -100,17 +100,10 @@
         points = Props.at(3)->Value;
     }
 
-<<<<<<< HEAD
-    s = QString("NOISE %1 %2 %3 %4 %5 %6\n").arg(Props.at(4)->Value).arg(Props.at(5)->Value)
-            .arg(swp).arg(points).arg(fstart).arg(fstop);
-    if (!isXyce) {
-        s += QString("PRINT inoise_total onoise_total >> spice4qucs.cir.noise\n");
-=======
     s = QString("noise %1 %2 %3 %4 %5 %6\n").arg(Props.at(4)->Value).arg(Props.at(5)->Value)
             .arg(swp).arg(points).arg(fstart).arg(fstop);
     if (!isXyce) {
         s += QString("print inoise_total onoise_total >> spice4qucs.cir.noise\n");
->>>>>>> 51d720d5
     } else {
         s.insert(0,'.');
     }
