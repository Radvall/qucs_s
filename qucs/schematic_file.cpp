--- conflicted
+++ resolved
@@ -2013,11 +2013,8 @@
     FileList.clear();
 }
 
-<<<<<<< HEAD
-// vim:ts=8:sw=2:noet
-=======
 void Schematic::clearSignals()
 {
     Signals.clear();
 }
->>>>>>> 5aaf5cc6
+// vim:ts=8:sw=2:noet