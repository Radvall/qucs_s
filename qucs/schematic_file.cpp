/***************************************************************************
                              schematic_file.cpp
                             --------------------
    begin                : Sat Mar 27 2004
    copyright            : (C) 2003 by Michael Margraf
    email                : michael.margraf@alumni.tu-berlin.de
 ***************************************************************************/

/***************************************************************************
 *                                                                         *
 *   This program is free software; you can redistribute it and/or modify  *
 *   it under the terms of the GNU General Public License as published by  *
 *   the Free Software Foundation; either version 2 of the License, or     *
 *   (at your option) any later version.                                   *
 *                                                                         *
 ***************************************************************************/

#ifdef HAVE_CONFIG_H
# include <config.h>
#endif

#include <QtCore>
#include <QMessageBox>
#include <QDir>
#include <QStringList>
#include <QPlainTextEdit>
#include <Q3PtrList>
#include <QTextStream>
#include <QList>
#include <QProcess>
#include <QDebug>

#include "main.h"
#include "node.h"
#include "schematic.h"
#include "diagrams/diagrams.h"
#include "paintings/paintings.h"
#include "components/spicefile.h"
#include "components/vhdlfile.h"
#include "components/verilogfile.h"
#include "components/libcomp.h"
#include "module.h"
#include "misc.h"
#include "extsimkernels/abstractspicekernel.h"


// Here the subcircuits, SPICE components etc are collected. It must be
// global to also work within the subcircuits.
SubMap FileList;


// -------------------------------------------------------------
// Creates a Qucs file format (without document properties) in the returning
// string. This is used to copy the selected elements into the clipboard.
QString Schematic::createClipboardFile()
{
  int z=0;  // counts selected elements
  Wire *pw;
  Diagram *pd;
  Painting *pp;
  Component *pc;

  QString s("<Qucs Schematic " PACKAGE_VERSION ">\n");

  // Build element document.
  s += "<Components>\n";
  for(pc = Components->first(); pc != 0; pc = Components->next())
    if(pc->isSelected) {
      s += pc->save()+"\n";  z++; }
  s += "</Components>\n";

  s += "<Wires>\n";
  for(pw = Wires->first(); pw != 0; pw = Wires->next())
    if(pw->isSelected) {
      z++;
      if(pw->Label) if(!pw->Label->isSelected) {
	s += pw->save().section('"', 0, 0)+"\"\" 0 0 0>\n";
	continue;
      }
      s += pw->save()+"\n";
    }
  for(Node *pn = Nodes->first(); pn != 0; pn = Nodes->next())
    if(pn->Label) if(pn->Label->isSelected) {
      s += pn->Label->save()+"\n";  z++; }
  s += "</Wires>\n";

  s += "<Diagrams>\n";
  for(pd = Diagrams->first(); pd != 0; pd = Diagrams->next())
    if(pd->isSelected) {
      s += pd->save()+"\n";  z++; }
  s += "</Diagrams>\n";

  s += "<Paintings>\n";
  for(pp = Paintings->first(); pp != 0; pp = Paintings->next())
    if(pp->isSelected)
      if(pp->Name.at(0) != '.') {  // subcircuit specific -> do not copy
        s += "<"+pp->save()+">\n";  z++; }
  s += "</Paintings>\n";

  if(z == 0) return "";   // return empty if no selection

  return s;
}

// -------------------------------------------------------------
// Only read fields without loading them.
bool Schematic::loadIntoNothing(QTextStream *stream)
{
  QString Line, cstr;
  while(!stream->atEnd()) {
    Line = stream->readLine();
    if(Line.at(0) == '<') if(Line.at(1) == '/') return true;
  }

  QMessageBox::critical(0, QObject::tr("Error"),
	QObject::tr("Format Error:\n'Painting' field is not closed!"));
  return false;
}

// -------------------------------------------------------------
// Paste from clipboard.
bool Schematic::pasteFromClipboard(QTextStream *stream, Q3PtrList<Element> *pe)
{
  QString Line;

  Line = stream->readLine();
  if(Line.left(16) != "<Qucs Schematic ")   // wrong file type ?
    return false;

  QString s = PACKAGE_VERSION;
  Line = Line.mid(16, Line.length()-17);
  if(Line != s) {  // wrong version number ?
    QMessageBox::critical(0, QObject::tr("Error"),
                 QObject::tr("Wrong document version: ")+Line);
    return false;
  }

  // read content in symbol edit mode *************************
  if(symbolMode) {
    while(!stream->atEnd()) {
      Line = stream->readLine();
      if(Line == "<Components>") {
        if(!loadIntoNothing(stream)) return false; }
      else
      if(Line == "<Wires>") {
        if(!loadIntoNothing(stream)) return false; }
      else
      if(Line == "<Diagrams>") {
        if(!loadIntoNothing(stream)) return false; }
      else
      if(Line == "<Paintings>") {
        if(!loadPaintings(stream, (Q3PtrList<Painting>*)pe)) return false; }
      else {
        QMessageBox::critical(0, QObject::tr("Error"),
		   QObject::tr("Clipboard Format Error:\nUnknown field!"));
        return false;
      }
    }

    return true;
  }

  // read content in schematic edit mode *************************
  while(!stream->atEnd()) {
    Line = stream->readLine();
    if(Line == "<Components>") {
      if(!loadComponents(stream, (Q3PtrList<Component>*)pe)) return false; }
    else
    if(Line == "<Wires>") {
      if(!loadWires(stream, pe)) return false; }
    else
    if(Line == "<Diagrams>") {
      if(!loadDiagrams(stream, (Q3PtrList<Diagram>*)pe)) return false; }
    else
    if(Line == "<Paintings>") {
      if(!loadPaintings(stream, (Q3PtrList<Painting>*)pe)) return false; }
    else {
      QMessageBox::critical(0, QObject::tr("Error"),
		   QObject::tr("Clipboard Format Error:\nUnknown field!"));
      return false;
    }
  }

  return true;
}

// -------------------------------------------------------------
int Schematic::saveSymbolCpp (void)
{
  QFileInfo info (DocName);
  QString cppfile = info.dirPath () + QDir::separator() + DataSet;
  QFile file (cppfile);

  if (!file.open (QIODevice::WriteOnly)) {
    QMessageBox::critical (0, QObject::tr("Error"),
		   QObject::tr("Cannot save C++ file \"%1\"!").arg(cppfile));
    return -1;
  }

  QTextStream stream (&file);

  // automatically compute boundings of drawing
  int xmin = INT_MAX;
  int ymin = INT_MAX;
  int xmax = INT_MIN;
  int ymax = INT_MIN;
  int x1, y1, x2, y2;
  int maxNum = 0;
  Painting * pp;

  stream << "  // symbol drawing code\n";
  for (pp = SymbolPaints.first (); pp != 0; pp = SymbolPaints.next ()) {
    if (pp->Name == ".ID ") continue;
    if (pp->Name == ".PortSym ") {
      if (((PortSymbol*)pp)->numberStr.toInt() > maxNum)
	maxNum = ((PortSymbol*)pp)->numberStr.toInt();
      x1 = ((PortSymbol*)pp)->cx;
      y1 = ((PortSymbol*)pp)->cy;
      if (x1 < xmin) xmin = x1;
      if (x1 > xmax) xmax = x1;
      if (y1 < ymin) ymin = y1;
      if (y1 > ymax) ymax = y1;
      continue;
    }
    pp->Bounding (x1, y1, x2, y2);
    if (x1 < xmin) xmin = x1;
    if (x2 > xmax) xmax = x2;
    if (y1 < ymin) ymin = y1;
    if (y2 > ymax) ymax = y2;
    stream << "  " << pp->saveCpp () << "\n";
  }

  stream << "\n  // terminal definitions\n";
  for (int i = 1; i <= maxNum; i++) {
    for (pp = SymbolPaints.first (); pp != 0; pp = SymbolPaints.next ()) {
      if (pp->Name == ".PortSym ")
	if (((PortSymbol*)pp)->numberStr.toInt() == i)
	  stream << "  " << pp->saveCpp () << "\n";
    }
  }

  stream << "\n  // symbol boundings\n"
	 << "  x1 = " << xmin << "; " << "  y1 = " << ymin << ";\n"
	 << "  x2 = " << xmax << "; " << "  y2 = " << ymax << ";\n";

  stream << "\n  // property text position\n";
  for (pp = SymbolPaints.first (); pp != 0; pp = SymbolPaints.next ())
    if (pp->Name == ".ID ")
      stream << "  " << pp->saveCpp () << "\n";

  file.close ();
  return 0;
}

// save symbol paintings in JSON format
int Schematic::saveSymbolJSON()
{
  QFileInfo info (DocName);
  QString jsonfile = info.dirPath () + QDir::separator()
                   + info.baseName() + "_sym.json";

  qDebug() << "saveSymbolJson for " << jsonfile;

  QFile file (jsonfile);

  if (!file.open (QIODevice::WriteOnly)) {
    QMessageBox::critical (0, QObject::tr("Error"),
		   QObject::tr("Cannot save JSON symbol file \"%1\"!").arg(jsonfile));
    return -1;
  }

  QTextStream stream (&file);

  // automatically compute boundings of drawing
  int xmin = INT_MAX;
  int ymin = INT_MAX;
  int xmax = INT_MIN;
  int ymax = INT_MIN;
  int x1, y1, x2, y2;
  int maxNum = 0;
  Painting * pp;

  stream << "{\n";

  stream << "\"paintings\" : [\n";

  // symbol drawing code"
  for (pp = SymbolPaints.first (); pp != 0; pp = SymbolPaints.next ()) {
    if (pp->Name == ".ID ") continue;
    if (pp->Name == ".PortSym ") {
      if (((PortSymbol*)pp)->numberStr.toInt() > maxNum)
	maxNum = ((PortSymbol*)pp)->numberStr.toInt();
      x1 = ((PortSymbol*)pp)->cx;
      y1 = ((PortSymbol*)pp)->cy;
      if (x1 < xmin) xmin = x1;
      if (x1 > xmax) xmax = x1;
      if (y1 < ymin) ymin = y1;
      if (y1 > ymax) ymax = y1;
      continue;
    }
    pp->Bounding (x1, y1, x2, y2);
    if (x1 < xmin) xmin = x1;
    if (x2 > xmax) xmax = x2;
    if (y1 < ymin) ymin = y1;
    if (y2 > ymax) ymax = y2;
    stream << "  " << pp->saveJSON() << "\n";
  }

  // terminal definitions
  //stream << "terminal \n";
  for (int i = 1; i <= maxNum; i++) {
    for (pp = SymbolPaints.first (); pp != 0; pp = SymbolPaints.next ()) {
      if (pp->Name == ".PortSym ")
	if (((PortSymbol*)pp)->numberStr.toInt() == i)
	  stream << "  " << pp->saveJSON () << "\n";
    }
  }

  stream << "],\n"; //end of paintings JSON array

  // symbol boundings
  stream
    << "  \"x1\" : " << xmin << ",\n" << "  \"y1\" : " << ymin << ",\n"
    << "  \"x2\" : " << xmax << ",\n" << "  \"y2\" : " << ymax << ",\n";

  // property text position
  for (pp = SymbolPaints.first (); pp != 0; pp = SymbolPaints.next ())
    if (pp->Name == ".ID ")
      stream << "  " << pp->saveJSON () << "\n";

  stream << "}\n";

  file.close ();
  return 0;


}

// -------------------------------------------------------------
// Returns the number of subcircuit ports.
int Schematic::saveDocument()
{
  QFile file(DocName);
  if(!file.open(QIODevice::WriteOnly)) {
    QMessageBox::critical(0, QObject::tr("Error"),
				QObject::tr("Cannot save document!"));
    return -1;
  }

  QTextStream stream(&file);

  stream << "<Qucs Schematic " << PACKAGE_VERSION << ">\n";

  stream << "<Properties>\n";
  if(symbolMode) {
    stream << "  <View=" << tmpViewX1<<","<<tmpViewY1<<","
			 << tmpViewX2<<","<<tmpViewY2<< ",";
    stream <<tmpScale<<","<<tmpPosX<<","<<tmpPosY << ">\n";
  }
  else {
    stream << "  <View=" << ViewX1<<","<<ViewY1<<","
			 << ViewX2<<","<<ViewY2<< ",";
    stream << Scale <<","<<contentsX()<<","<<contentsY() << ">\n";
  }
  stream << "  <Grid=" << GridX<<","<<GridY<<","
			<< GridOn << ">\n";
  stream << "  <DataSet=" << DataSet << ">\n";
  stream << "  <DataDisplay=" << DataDisplay << ">\n";
  stream << "  <OpenDisplay=" << SimOpenDpl << ">\n";
  stream << "  <Script=" << Script << ">\n";
  stream << "  <RunScript=" << SimRunScript << ">\n";
  stream << "  <showFrame=" << showFrame << ">\n";

  QString t;
  misc::convert2ASCII(t = Frame_Text0);
  stream << "  <FrameText0=" << t << ">\n";
  misc::convert2ASCII(t = Frame_Text1);
  stream << "  <FrameText1=" << t << ">\n";
  misc::convert2ASCII(t = Frame_Text2);
  stream << "  <FrameText2=" << t << ">\n";
  misc::convert2ASCII(t = Frame_Text3);
  stream << "  <FrameText3=" << t << ">\n";
  stream << "</Properties>\n";

  Painting *pp;
  stream << "<Symbol>\n";     // save all paintings for symbol
  for(pp = SymbolPaints.first(); pp != 0; pp = SymbolPaints.next())
    stream << "  <" << pp->save() << ">\n";
  stream << "</Symbol>\n";

  stream << "<Components>\n";    // save all components
  for(Component *pc = DocComps.first(); pc != 0; pc = DocComps.next())
    stream << "  " << pc->save() << "\n";
  stream << "</Components>\n";

  stream << "<Wires>\n";    // save all wires
  for(Wire *pw = DocWires.first(); pw != 0; pw = DocWires.next())
    stream << "  " << pw->save() << "\n";

  // save all labeled nodes as wires
  for(Node *pn = DocNodes.first(); pn != 0; pn = DocNodes.next())
    if(pn->Label) stream << "  " << pn->Label->save() << "\n";
  stream << "</Wires>\n";

  stream << "<Diagrams>\n";    // save all diagrams
  for(Diagram *pd = DocDiags.first(); pd != 0; pd = DocDiags.next())
    stream << "  " << pd->save() << "\n";
  stream << "</Diagrams>\n";

  stream << "<Paintings>\n";     // save all paintings
  for(pp = DocPaints.first(); pp != 0; pp = DocPaints.next())
    stream << "  <" << pp->save() << ">\n";
  stream << "</Paintings>\n";

  file.close();

  // additionally save symbol C++ code if in a symbol drawing and the
  // associated file is a Verilog-A file
  if (fileSuffix () == "sym") {
    if (fileSuffix (DataDisplay) == "va") {
      saveSymbolCpp ();
      saveSymbolJSON ();

      // TODO slit this into another method, or merge into saveSymbolJSON
      // handle errors in separate
      qDebug() << "  -> Run adms for symbol";

      QString vaFile;

//      QDir prefix = QDir(QucsSettings.BinDir);

      QDir include = QDir(QucsSettings.BinDir+"../include/qucs-core");

      //pick admsXml from settings
      QString admsXml = QucsSettings.AdmsXmlBinDir.canonicalPath();

#ifdef __MINGW32__
      admsXml = QDir::toNativeSeparators(admsXml+"/"+"admsXml.exe");
#else
      admsXml = QDir::toNativeSeparators(admsXml+"/"+"admsXml");
#endif

      QString workDir = QucsSettings.QucsWorkDir.absolutePath();

      qDebug() << "App path : " << qApp->applicationDirPath();
      qDebug() << "workdir"  << workDir;
      qDebug() << "homedir"  << QucsSettings.QucsHomeDir.absolutePath();

      vaFile = QucsSettings.QucsWorkDir.filePath(fileBase()+".va");

      QStringList Arguments;
      Arguments << QDir::toNativeSeparators(vaFile)
                << "-I" << QDir::toNativeSeparators(include.absolutePath())
                << "-e" << QDir::toNativeSeparators(include.absFilePath("qucsMODULEguiJSONsymbol.xml"))
                << "-A" << "dyload";

//      QProcessEnvironment env = QProcessEnvironment::systemEnvironment();
//      env.insert("PATH", env.value("PATH") );

      QFile file(admsXml);
      if ( !file.exists() ){
        QMessageBox::critical(this, tr("Error"),
                              tr("Program admsXml not found: %1\n\n"
                                  "Set the admsXml location on the application settings.").arg(admsXml));
        return -1;
      }

      qDebug() << "Command: " << admsXml << Arguments.join(" ");

      // need to cd into project to run admsXml?
      QDir::setCurrent(workDir);

      QProcess builder;
      builder.setProcessChannelMode(QProcess::MergedChannels);

      builder.start(admsXml, Arguments);


      // how to capture [warning]? need to modify admsXml?
      // TODO put stdout, stderr into a dock window, not messagebox
      if (!builder.waitForFinished()) {
        QString cmdString = QString("%1 %2\n\n").arg(admsXml, Arguments.join(" "));
        cmdString = cmdString + builder.errorString();
        QMessageBox::critical(this, tr("Error"), cmdString);
      }
      else {
        QString cmdString = QString("%1 %2\n\n").arg(admsXml, Arguments.join(" "));
        cmdString = cmdString + builder.readAll();
        QMessageBox::information(this, tr("Status"), cmdString);
      }

      // Append _sym.json into _props.json, save into _symbol.json
      QFile f1(QucsSettings.QucsWorkDir.filePath(fileBase()+"_props.json"));
      QFile f2(QucsSettings.QucsWorkDir.filePath(fileBase()+"_sym.json"));
      f1.open(QIODevice::ReadOnly | QIODevice::Text);
      f2.open(QIODevice::ReadOnly | QIODevice::Text);

      QString dat1 = QString(f1.readAll());
      QString dat2 = QString(f2.readAll());
      QString finalJSON = dat1.append(dat2);

      // remove joining point
      finalJSON = finalJSON.replace("}{", "");

      QFile f3(QucsSettings.QucsWorkDir.filePath(fileBase()+"_symbol.json"));
      f3.open(QIODevice::WriteOnly | QIODevice::Text);
      QTextStream out(&f3);
      out << finalJSON;

      f1.close();
      f2.close();
      f3.close();

      // TODO choose icon, default to something or provided png

    } // if DataDisplay va
  } // if suffix .sym

  return 0;
}

// -------------------------------------------------------------
bool Schematic::loadProperties(QTextStream *stream)
{
  bool ok = true;
  QString Line, cstr, nstr;
  while(!stream->atEnd()) {
    Line = stream->readLine();
    if(Line.at(0) == '<') if(Line.at(1) == '/') return true;  // field end ?
    Line = Line.trimmed();
    if(Line.isEmpty()) continue;

    if(Line.at(0) != '<') {
      QMessageBox::critical(0, QObject::tr("Error"),
		QObject::tr("Format Error:\nWrong property field limiter!"));
      return false;
    }
    if(Line.at(Line.length()-1) != '>') {
      QMessageBox::critical(0, QObject::tr("Error"),
		QObject::tr("Format Error:\nWrong property field limiter!"));
      return false;
    }
    Line = Line.mid(1, Line.length()-2);   // cut off start and end character

    cstr = Line.section('=',0,0);    // property type
    nstr = Line.section('=',1,1);    // property value
         if(cstr == "View") {
		ViewX1 = nstr.section(',',0,0).toInt(&ok); if(ok) {
		ViewY1 = nstr.section(',',1,1).toInt(&ok); if(ok) {
		ViewX2 = nstr.section(',',2,2).toInt(&ok); if(ok) {
		ViewY2 = nstr.section(',',3,3).toInt(&ok); if(ok) {
		Scale  = nstr.section(',',4,4).toDouble(&ok); if(ok) {
		tmpViewX1 = nstr.section(',',5,5).toInt(&ok); if(ok)
		tmpViewY1 = nstr.section(',',6,6).toInt(&ok); }}}}} }
    else if(cstr == "Grid") {
		GridX = nstr.section(',',0,0).toInt(&ok); if(ok) {
		GridY = nstr.section(',',1,1).toInt(&ok); if(ok) {
		if(nstr.section(',',2,2).toInt(&ok) == 0) GridOn = false;
		else GridOn = true; }} }
    else if(cstr == "DataSet") DataSet = nstr;
    else if(cstr == "DataDisplay") DataDisplay = nstr;
    else if(cstr == "OpenDisplay")
		if(nstr.toInt(&ok) == 0) SimOpenDpl = false;
		else SimOpenDpl = true;
    else if(cstr == "Script") Script = nstr;
    else if(cstr == "RunScript")
		if(nstr.toInt(&ok) == 0) SimRunScript = false;
		else SimRunScript = true;
    else if(cstr == "showFrame")
		showFrame = nstr.at(0).toLatin1() - '0';
    else if(cstr == "FrameText0") misc::convert2Unicode(Frame_Text0 = nstr);
    else if(cstr == "FrameText1") misc::convert2Unicode(Frame_Text1 = nstr);
    else if(cstr == "FrameText2") misc::convert2Unicode(Frame_Text2 = nstr);
    else if(cstr == "FrameText3") misc::convert2Unicode(Frame_Text3 = nstr);
    else {
      QMessageBox::critical(0, QObject::tr("Error"),
	   QObject::tr("Format Error:\nUnknown property: ")+cstr);
      return false;
    }
    if(!ok) {
      QMessageBox::critical(0, QObject::tr("Error"),
	   QObject::tr("Format Error:\nNumber expected in property field!"));
      return false;
    }
  }

  QMessageBox::critical(0, QObject::tr("Error"),
               QObject::tr("Format Error:\n'Property' field is not closed!"));
  return false;
}

// ---------------------------------------------------
// Inserts a component without performing logic for wire optimization.
void Schematic::simpleInsertComponent(Component *c)
{
  Node *pn;
  int x, y;
  // connect every node of component
  foreach(Port *pp, c->Ports) {
    x = pp->x+c->cx;
    y = pp->y+c->cy;

    // check if new node lies upon existing node
    for(pn = DocNodes.first(); pn != 0; pn = DocNodes.next())
      if(pn->cx == x) if(pn->cy == y) {
	if (!pn->DType.isEmpty()) {
	  pp->Type = pn->DType;
	}
	if (!pp->Type.isEmpty()) {
	  pn->DType = pp->Type;
	}
	break;
      }

    if(pn == 0) { // create new node, if no existing one lies at this position
      pn = new Node(x, y);
      DocNodes.append(pn);
    }
    pn->Connections.append(c);  // connect schematic node to component node
    if (!pp->Type.isEmpty()) {
      pn->DType = pp->Type;
    }

    pp->Connection = pn;  // connect component node to schematic node
  }

  DocComps.append(c);
}

// -------------------------------------------------------------
bool Schematic::loadComponents(QTextStream *stream, Q3PtrList<Component> *List)
{
  QString Line, cstr;
  Component *c;
  while(!stream->atEnd()) {
    Line = stream->readLine();
    if(Line.at(0) == '<') if(Line.at(1) == '/') return true;
    Line = Line.trimmed();
    if(Line.isEmpty()) continue;

    /// \todo enable user to load partial schematic, skip unknown components
    c = getComponentFromName(Line, this);
    if(!c) return false;

    if(List) {  // "paste" ?
      int z;
      for(z=c->Name.length()-1; z>=0; z--) // cut off number of component name
        if(!c->Name.at(z).isDigit()) break;
      c->Name = c->Name.left(z+1);
      List->append(c);
    }
    else  simpleInsertComponent(c);
  }

  QMessageBox::critical(0, QObject::tr("Error"),
	   QObject::tr("Format Error:\n'Component' field is not closed!"));
  return false;
}

// -------------------------------------------------------------
// Inserts a wire without performing logic for optimizing.
void Schematic::simpleInsertWire(Wire *pw)
{
  Node *pn;
  // check if first wire node lies upon existing node
  for(pn = DocNodes.first(); pn != 0; pn = DocNodes.next())
    if(pn->cx == pw->x1) if(pn->cy == pw->y1) break;

  if(!pn) {   // create new node, if no existing one lies at this position
    pn = new Node(pw->x1, pw->y1);
    DocNodes.append(pn);
  }

  if(pw->x1 == pw->x2) if(pw->y1 == pw->y2) {
    pn->Label = pw->Label;   // wire with length zero are just node labels
    if (pn->Label) {
      pn->Label->Type = isNodeLabel;
      pn->Label->pOwner = pn;
    }
    delete pw;           // delete wire because this is not a wire
    return;
  }
  pn->Connections.append(pw);  // connect schematic node to component node
  pw->Port1 = pn;

  // check if second wire node lies upon existing node
  for(pn = DocNodes.first(); pn != 0; pn = DocNodes.next())
    if(pn->cx == pw->x2) if(pn->cy == pw->y2) break;

  if(!pn) {   // create new node, if no existing one lies at this position
    pn = new Node(pw->x2, pw->y2);
    DocNodes.append(pn);
  }
  pn->Connections.append(pw);  // connect schematic node to component node
  pw->Port2 = pn;

  DocWires.append(pw);
}

// -------------------------------------------------------------
bool Schematic::loadWires(QTextStream *stream, Q3PtrList<Element> *List)
{
  Wire *w;
  QString Line;
  while(!stream->atEnd()) {
    Line = stream->readLine();
    if(Line.at(0) == '<') if(Line.at(1) == '/') return true;
    Line = Line.trimmed();
    if(Line.isEmpty()) continue;

    // (Node*)4 =  move all ports (later on)
    w = new Wire(0,0,0,0, (Node*)4,(Node*)4);
    if(!w->load(Line)) {
      QMessageBox::critical(0, QObject::tr("Error"),
		QObject::tr("Format Error:\nWrong 'wire' line format!"));
      delete w;
      return false;
    }
    if(List) {
      if(w->x1 == w->x2) if(w->y1 == w->y2) if(w->Label) {
	w->Label->Type = isMovingLabel;
	List->append(w->Label);
	delete w;
	continue;
      }
      List->append(w);
      if(w->Label)  List->append(w->Label);
    }
    else simpleInsertWire(w);
  }

  QMessageBox::critical(0, QObject::tr("Error"),
		QObject::tr("Format Error:\n'Wire' field is not closed!"));
  return false;
}

// -------------------------------------------------------------
bool Schematic::loadDiagrams(QTextStream *stream, Q3PtrList<Diagram> *List)
{
  Diagram *d;
  QString Line, cstr;
  while(!stream->atEnd()) {
    Line = stream->readLine();
    if(Line.at(0) == '<') if(Line.at(1) == '/') return true;
    Line = Line.trimmed();
    if(Line.isEmpty()) continue;

    cstr = Line.section(' ',0,0);    // diagram type
         if(cstr == "<Rect") d = new RectDiagram();
    else if(cstr == "<Polar") d = new PolarDiagram();
    else if(cstr == "<Tab") d = new TabDiagram();
    else if(cstr == "<Smith") d = new SmithDiagram();
    else if(cstr == "<ySmith") d = new SmithDiagram(0,0,false);
    else if(cstr == "<PS") d = new PSDiagram();
    else if(cstr == "<SP") d = new PSDiagram(0,0,false);
    else if(cstr == "<Rect3D") d = new Rect3DDiagram();
    else if(cstr == "<Curve") d = new CurveDiagram();
    else if(cstr == "<Time") d = new TimingDiagram();
    else if(cstr == "<Truth") d = new TruthDiagram();
    else {
      QMessageBox::critical(0, QObject::tr("Error"),
		   QObject::tr("Format Error:\nUnknown diagram!"));
      return false;
    }

    if(!d->load(Line, stream)) {
      QMessageBox::critical(0, QObject::tr("Error"),
		QObject::tr("Format Error:\nWrong 'diagram' line format!"));
      delete d;
      return false;
    }
    List->append(d);
  }

  QMessageBox::critical(0, QObject::tr("Error"),
	       QObject::tr("Format Error:\n'Diagram' field is not closed!"));
  return false;
}

// -------------------------------------------------------------
bool Schematic::loadPaintings(QTextStream *stream, Q3PtrList<Painting> *List)
{
  Painting *p=0;
  QString Line, cstr;
  while(!stream->atEnd()) {
    Line = stream->readLine();
    if(Line.at(0) == '<') if(Line.at(1) == '/') return true;

    Line = Line.trimmed();
    if(Line.isEmpty()) continue;
    if( (Line.at(0) != '<') || (Line.at(Line.length()-1) != '>')) {
      QMessageBox::critical(0, QObject::tr("Error"),
	QObject::tr("Format Error:\nWrong 'painting' line delimiter!"));
      return false;
    }
    Line = Line.mid(1, Line.length()-2);  // cut off start and end character

    cstr = Line.section(' ',0,0);    // painting type
         if(cstr == "Line") p = new GraphicLine();
    else if(cstr == "EArc") p = new EllipseArc();
    else if(cstr == ".PortSym") p = new PortSymbol();
    else if(cstr == ".ID") p = new ID_Text();
    else if(cstr == "Text") p = new GraphicText();
    else if(cstr == "Rectangle") p = new Rectangle();
    else if(cstr == "Arrow") p = new Arrow();
    else if(cstr == "Ellipse") p = new Ellipse();
    else {
      QMessageBox::critical(0, QObject::tr("Error"),
		QObject::tr("Format Error:\nUnknown painting!"));
      return false;
    }

    if(!p->load(Line)) {
      QMessageBox::critical(0, QObject::tr("Error"),
	QObject::tr("Format Error:\nWrong 'painting' line format!"));
      delete p;
      return false;
    }
    List->append(p);
  }

  QMessageBox::critical(0, QObject::tr("Error"),
	QObject::tr("Format Error:\n'Painting' field is not closed!"));
  return false;
}

/*!
 * \brief Schematic::loadDocument tries to load a schematic document.
 * \return true/false in case of success/failure
 */
bool Schematic::loadDocument()
{
  QFile file(DocName);
  if(!file.open(QIODevice::ReadOnly)) {
    /// \todo implement unified error/warning handling GUI and CLI
    if (QucsMain)
      QMessageBox::critical(0, QObject::tr("Error"),
                 QObject::tr("Cannot load document: ")+DocName);
    else
      qCritical() << "Schematic::loadDocument:"
                  << QObject::tr("Cannot load document: ")+DocName;
    return false;
  }

  // Keep reference to source file (the schematic file)
  setFileInfo(DocName);

  QString Line;
  QTextStream stream(&file);

  // read header **************************
  do {
    if(stream.atEnd()) {
      file.close();
      return true;
    }

    Line = stream.readLine();
  } while(Line.isEmpty());

  if(Line.left(16) != "<Qucs Schematic ") {  // wrong file type ?
    file.close();
    QMessageBox::critical(0, QObject::tr("Error"),
 		 QObject::tr("Wrong document type: ")+DocName);
    return false;
  }

  Line = Line.mid(16, Line.length()-17);
  if(!misc::checkVersion(Line)) { // wrong version number ?

    QMessageBox::StandardButton result;
    result = QMessageBox::warning(0,
                                  QObject::tr("Warning"),
                                  QObject::tr("Wrong document version \n" +
                                              DocName + "\n"
                                              "Try to open it anyway?"),
                                  QMessageBox::Yes|QMessageBox::No);

    if (result==QMessageBox::No) {
        file.close();
        return false;
    }

    //QMessageBox::critical(0, QObject::tr("Error"),
        // QObject::tr("Wrong document version: ")+Line);
  }

  // read content *************************
  while(!stream.atEnd()) {
    Line = stream.readLine();
    Line = Line.trimmed();
    if(Line.isEmpty()) continue;

    if(Line == "<Symbol>") {
      if(!loadPaintings(&stream, &SymbolPaints)) {
        file.close();
        return false;
      }
    }
    else
    if(Line == "<Properties>") {
      if(!loadProperties(&stream)) { file.close(); return false; } }
    else
    if(Line == "<Components>") {
      if(!loadComponents(&stream)) { file.close(); return false; } }
    else
    if(Line == "<Wires>") {
      if(!loadWires(&stream)) { file.close(); return false; } }
    else
    if(Line == "<Diagrams>") {
      if(!loadDiagrams(&stream, &DocDiags)) { file.close(); return false; } }
    else
    if(Line == "<Paintings>") {
      if(!loadPaintings(&stream, &DocPaints)) { file.close(); return false; } }
    else {
       qDebug() << Line;
       QMessageBox::critical(0, QObject::tr("Error"),
		   QObject::tr("File Format Error:\nUnknown field!"));
      file.close();
      return false;
    }
  }

  file.close();
  return true;
}

// -------------------------------------------------------------
// Creates a Qucs file format (without document properties) in the returning
// string. This is used to save state for undo operation.
QString Schematic::createUndoString(char Op)
{
  Wire *pw;
  Diagram *pd;
  Painting *pp;
  Component *pc;

  // Build element document.
  QString s = "  \n";
  s.replace(0,1,Op);
  for(pc = DocComps.first(); pc != 0; pc = DocComps.next())
    s += pc->save()+"\n";
  s += "</>\n";  // short end flag

  for(pw = DocWires.first(); pw != 0; pw = DocWires.next())
    s += pw->save()+"\n";
  // save all labeled nodes as wires
  for(Node *pn = DocNodes.first(); pn != 0; pn = DocNodes.next())
    if(pn->Label) s += pn->Label->save()+"\n";
  s += "</>\n";

  for(pd = DocDiags.first(); pd != 0; pd = DocDiags.next())
    s += pd->save()+"\n";
  s += "</>\n";

  for(pp = DocPaints.first(); pp != 0; pp = DocPaints.next())
    s += "<"+pp->save()+">\n";
  s += "</>\n";

  return s;
}

// -------------------------------------------------------------
// Same as "createUndoString(char Op)" but for symbol edit mode.
QString Schematic::createSymbolUndoString(char Op)
{
  Painting *pp;

  // Build element document.
  QString s = "  \n";
  s.replace(0,1,Op);
  s += "</>\n";  // short end flag for components
  s += "</>\n";  // short end flag for wires
  s += "</>\n";  // short end flag for diagrams

  for(pp = SymbolPaints.first(); pp != 0; pp = SymbolPaints.next())
    s += "<"+pp->save()+">\n";
  s += "</>\n";

  return s;
}

// -------------------------------------------------------------
// Is quite similiar to "loadDocument()" but with less error checking.
// Used for "undo" function.
bool Schematic::rebuild(QString *s)
{
  DocWires.clear();	// delete whole document
  DocNodes.clear();
  DocComps.clear();
  DocDiags.clear();
  DocPaints.clear();

  QString Line;
  QTextStream stream(s, QIODevice::ReadOnly);
  Line = stream.readLine();  // skip identity byte

  // read content *************************
  if(!loadComponents(&stream))  return false;
  if(!loadWires(&stream))  return false;
  if(!loadDiagrams(&stream, &DocDiags))  return false;
  if(!loadPaintings(&stream, &DocPaints)) return false;

  return true;
}

// -------------------------------------------------------------
// Same as "rebuild(QString *s)" but for symbol edit mode.
bool Schematic::rebuildSymbol(QString *s)
{
  SymbolPaints.clear();	// delete whole document

  QString Line;
  QTextStream stream(s, QIODevice::ReadOnly);
  Line = stream.readLine();  // skip identity byte

  // read content *************************
  Line = stream.readLine();  // skip components
  Line = stream.readLine();  // skip wires
  Line = stream.readLine();  // skip diagrams
  if(!loadPaintings(&stream, &SymbolPaints)) return false;

  return true;
}


// ***************************************************************
// *****                                                     *****
// *****             Functions to create netlist             *****
// *****                                                     *****
// ***************************************************************

void Schematic::createNodeSet(QStringList& Collect, int& countInit,
			      Conductor *pw, Node *p1)
{
  if(pw->Label)
    if(!pw->Label->initValue.isEmpty())
      Collect.append("NodeSet:NS" + QString::number(countInit++) + " " +
                     p1->Name + " U=\"" + pw->Label->initValue + "\"");
}

// ---------------------------------------------------
void Schematic::throughAllNodes(bool User, QStringList& Collect,
				int& countInit)
{
  Node *pn;
  int z=0;

  for(pn = DocNodes.first(); pn != 0; pn = DocNodes.next()) {
    if(pn->Name.isEmpty() == User) {
      continue;  // already named ?
    }
    if(!User) {
      if(isAnalog)
	pn->Name = "_net";
      else
	pn->Name = "net_net";   // VHDL names must not begin with '_'
      pn->Name += QString::number(z++);  // create numbered node name
    }
    else if(pn->State) {
      continue;  // already worked on
    }

    if(isAnalog) createNodeSet(Collect, countInit, pn, pn);

    pn->State = 1;
    propagateNode(Collect, countInit, pn);
  }
}

// ----------------------------------------------------------
// Checks whether this file is a qucs file and whether it is an subcircuit.
// It returns the number of subcircuit ports.
int Schematic::testFile(const QString& DocName)
{
  QFile file(DocName);
  if(!file.open(QIODevice::ReadOnly)) {
    return -1;
  }

  QString Line;
  // .........................................
  // To strongly speed up the file read operation the whole file is
  // read into the memory in one piece.
  QTextStream ReadWhole(&file);
  QString FileString = ReadWhole.read();
  file.close();
  QTextStream stream(&FileString, QIODevice::ReadOnly);


  // read header ........................
  do {
    if(stream.atEnd()) {
      file.close();
      return -2;
    }
    Line = stream.readLine();
    Line = Line.trimmed();
  } while(Line.isEmpty());

  if(Line.left(16) != "<Qucs Schematic ") {  // wrong file type ?
    file.close();
    return -3;
  }

  Line = Line.mid(16, Line.length()-17);
  if(!misc::checkVersion(Line)) { // wrong version number ?
      if (!QucsSettings.IgnoreFutureVersion) {
          file.close();
          return -4;
      }
    //file.close();
    //return -4;
  }

  // read content ....................
  while(!stream.atEnd()) {
    Line = stream.readLine();
    if(Line == "<Components>") break;
  }

  int z=0;
  while(!stream.atEnd()) {
    Line = stream.readLine();
    if(Line == "</Components>") {
      file.close();
      return z;       // return number of ports
    }

    Line = Line.trimmed();
    QString s = Line.section(' ',0,0);    // component type
    if(s == "<Port") z++;
  }
  return -5;  // component field not closed
}

// ---------------------------------------------------
// Collects the signal names for digital simulations.
void Schematic::collectDigitalSignals(void)
{
  Node *pn;

  for(pn = DocNodes.first(); pn != 0; pn = DocNodes.next()) {
    DigMap::Iterator it = Signals.find(pn->Name);
    if(it == Signals.end()) { // avoid redeclaration of signal
      Signals.insert(pn->Name, DigSignal(pn->Name, pn->DType));
    } else if (!pn->DType.isEmpty()) {
      it.data().Type = pn->DType;
    }
  }
}

// ---------------------------------------------------
// Propagates the given node to connected component ports.
void Schematic::propagateNode(QStringList& Collect,
			      int& countInit, Node *pn)
{
  bool setName=false;
  Q3PtrList<Node> Cons;
  Node *p2;
  Wire *pw;
  Element *pe;

  Cons.append(pn);
  for(p2 = Cons.first(); p2 != 0; p2 = Cons.next())
    for(pe = p2->Connections.first(); pe != 0; pe = p2->Connections.next())
      if(pe->Type == isWire) {
	pw = (Wire*)pe;
	if(p2 != pw->Port1) {
	  if(pw->Port1->Name.isEmpty()) {
	    pw->Port1->Name = pn->Name;
	    pw->Port1->State = 1;
	    Cons.append(pw->Port1);
	    setName = true;
	  }
	}
	else {
	  if(pw->Port2->Name.isEmpty()) {
	    pw->Port2->Name = pn->Name;
	    pw->Port2->State = 1;
	    Cons.append(pw->Port2);
	    setName = true;
	  }
	}
	if(setName) {
	  Cons.findRef(p2);   // back to current Connection
	  if (isAnalog) createNodeSet(Collect, countInit, pw, pn);
	  setName = false;
	}
      }
  Cons.clear();
}

#include <iostream>

/*!
 * \brief Schematic::throughAllComps
 * Goes through all schematic components and allows special component
 * handling, e.g. like subcircuit netlisting.
 * \param stream is a pointer to the text stream used to collect the netlist
 * \param countInit is the reference to a counter for nodesets (initial conditions)
 * \param Collect is the reference to a list of collected nodesets
 * \param ErrText is pointer to the QPlainTextEdit used for error messages
 * \param NumPorts counter for the number of ports
 * \return true in case of success (false otherwise)
 */
bool Schematic::throughAllComps(QTextStream *stream, int& countInit,
                   QStringList& Collect, QPlainTextEdit *ErrText, int NumPorts)
{
  bool r;
  QString s;

  // give the ground nodes the name "gnd", and insert subcircuits etc.
  Q3PtrListIterator<Component> it(DocComps);
  Component *pc;
  while((pc = it.current()) != 0) {
    ++it;
    if(pc->isActive != COMP_IS_ACTIVE) continue;

    // check analog/digital typed components
    if(isAnalog) {
      if((pc->Type & isAnalogComponent) == 0) {
        ErrText->appendPlainText(QObject::tr("ERROR: Component \"%1\" has no analog model.").arg(pc->Name));
        return false;
      }
    } else {
      if((pc->Type & isDigitalComponent) == 0) {
        ErrText->appendPlainText(QObject::tr("ERROR: Component \"%1\" has no digital model.").arg(pc->Name));
        return false;
      }
    }

    // handle ground symbol
    if(pc->Model == "GND") {
      pc->Ports.first()->Connection->Name = "gnd";
      continue;
    }

    // handle subcircuits
    if(pc->Model == "Sub")
    {
      int i;
      // tell the subcircuit it belongs to this schematic
      pc->setSchematic (this);
      QString f = pc->getSubcircuitFile();
      SubMap::Iterator it = FileList.find(f);
      if(it != FileList.end())
      {
        if (!it.data().PortTypes.isEmpty())
        {
          i = 0;
          // apply in/out signal types of subcircuit
          foreach(Port *pp, pc->Ports)
          {
            pp->Type = it.data().PortTypes[i];
            pp->Connection->DType = pp->Type;
            i++;
          }
        }
        continue;   // insert each subcircuit just one time
      }

      // The subcircuit has not previously been added
      SubFile sub = SubFile("SCH", f);
      FileList.insert(f, sub);


      // load subcircuit schematic
      s = pc->Props.first()->Value;
      Schematic *d = new Schematic(0, pc->getSubcircuitFile());
      if(!d->loadDocument())      // load document if possible
      {
          delete d;
          /// \todo implement error/warning message dispatcher for GUI and CLI modes.
          QString message = QObject::tr("ERROR: Cannot load subcircuit \"%1\".").arg(s);
          if (QucsMain) // GUI is running
            ErrText->appendPlainText(message);
          else // command line
            qCritical() << "Schematic::throughAllComps" << message;
          return false;
      }
      d->DocName = s;
      d->isVerilog = isVerilog;
      d->isAnalog = isAnalog;
      d->creatingLib = creatingLib;
      r = d->createSubNetlist(stream, countInit, Collect, ErrText, NumPorts);
      if (r)
      {
        i = 0;
        // save in/out signal types of subcircuit
        foreach(Port *pp, pc->Ports)
        {
            //if(i>=d->PortTypes.count())break;
            pp->Type = d->PortTypes[i];
            pp->Connection->DType = pp->Type;
            i++;
        }
        sub.PortTypes = d->PortTypes;
        FileList.replace(f, sub);
      }
      delete d;
      if(!r)
      {
        return false;
      }
      continue;
    } // if(pc->Model == "Sub")

    if(LibComp* lib = dynamic_cast</*const*/LibComp*>(pc)) {
      if(creatingLib) {
	ErrText->appendPlainText(
	    QObject::tr("WARNING: Skipping library component \"%1\".").
	    arg(pc->Name));
	continue;
      }
      QString scfile = pc->getSubcircuitFile();
      s = scfile + "/" + pc->Props.at(1)->Value;
      SubMap::Iterator it = FileList.find(s);
      if(it != FileList.end())
        continue;   // insert each library subcircuit just one time
      FileList.insert(s, SubFile("LIB", s));

<<<<<<< HEAD
      //FIXME: use different netlister for different purposes
      unsigned whatisit = isAnalog?1:(isVerilog?4:2);
      if(isAnalog) {
          if (spice) {
              if (xyce) whatisit = 16;
              else whatisit = 8;
          }
=======
    if(isAnalog) {
        if (QucsSettings.DefaultSimulator!=spicecompat::simQucsator) {
            if ((QucsSettings.DefaultSimulator==spicecompat::simXyceSer)||
                (QucsSettings.DefaultSimulator==spicecompat::simXycePar))
                r = ((LibComp*)pc)->createSubNetlist(stream, Collect, 16);
            else r = ((LibComp*)pc)->createSubNetlist(stream, Collect, 8);
        } else r = ((LibComp*)pc)->createSubNetlist(stream, Collect, 1);
    } else {
	if(isVerilog)
	  r = ((LibComp*)pc)->createSubNetlist(stream, Collect, 4);
	else
	  r = ((LibComp*)pc)->createSubNetlist(stream, Collect, 2);
>>>>>>> aeeba825
      }
      r = lib->createSubNetlist(stream, Collect, whatisit);

      if(!r) {
	ErrText->appendPlainText(
	    QObject::tr("ERROR: \"%1\": Cannot load library component \"%2\" from \"%3\"").
	    arg(pc->Name, pc->Props.at(1)->Value, scfile));
	return false;
      }
      continue;
    }

    // handle SPICE subcircuit components
    if(pc->Model == "SPICE") {
      s = pc->Props.first()->Value;
      // tell the spice component it belongs to this schematic
      pc->setSchematic (this);
      if(s.isEmpty()) {
        ErrText->appendPlainText(QObject::tr("ERROR: No file name in SPICE component \"%1\".").
                        arg(pc->Name));
        return false;
      }
      QString f = pc->getSubcircuitFile();
      SubMap::Iterator it = FileList.find(f);
      if(it != FileList.end())
        continue;   // insert each spice component just one time
      FileList.insert(f, SubFile("CIR", f));

      SpiceFile *sf = (SpiceFile*)pc;
      if (QucsSettings.DefaultSimulator != spicecompat::simQucsator)
          r = sf->createSpiceSubckt(stream);
      else r = sf->createSubNetlist(stream);
      ErrText->appendPlainText(sf->getErrorText());
      if(!r){
        return false;
      }
      continue;
    }

    // handle digital file subcircuits
    if(pc->Model == "VHDL" || pc->Model == "Verilog") {
      if(isVerilog && pc->Model == "VHDL")
	continue;
      if(!isVerilog && pc->Model == "Verilog")
	continue;
      s = pc->Props.getFirst()->Value;
      if(s.isEmpty()) {
        ErrText->appendPlainText(QObject::tr("ERROR: No file name in %1 component \"%2\".").
			arg(pc->Model).
                        arg(pc->Name));
        return false;
      }
      QString f = pc->getSubcircuitFile();
      SubMap::Iterator it = FileList.find(f);
      if(it != FileList.end())
        continue;   // insert each vhdl/verilog component just one time
      s = ((pc->Model == "VHDL") ? "VHD" : "VER");
      FileList.insert(f, SubFile(s, f));

      if(pc->Model == "VHDL") {
	VHDL_File *vf = (VHDL_File*)pc;
	r = vf->createSubNetlist(stream);
	ErrText->appendPlainText(vf->getErrorText());
	if(!r) {
	  return false;
	}
      }
      if(pc->Model == "Verilog") {
	Verilog_File *vf = (Verilog_File*)pc;
	r = vf->createSubNetlist(stream);
	ErrText->appendPlainText(vf->getErrorText());
	if(!r) {
	  return false;
	}
      }
      continue;
    }
  }
  return true;
}

// ---------------------------------------------------
// Follows the wire lines in order to determine the node names for
// each component. Output into "stream", NodeSets are collected in
// "Collect" and counted with "countInit".
bool Schematic::giveNodeNames(QTextStream *stream, int& countInit,
                   QStringList& Collect, QPlainTextEdit *ErrText, int NumPorts)
{
  // delete the node names
  for(Node *pn = DocNodes.first(); pn != 0; pn = DocNodes.next()) {
    pn->State = 0;
    if(pn->Label) {
      if(isAnalog)
        pn->Name = pn->Label->Name;
      else
        pn->Name = "net" + pn->Label->Name;
    }
    else pn->Name = "";
  }

  // set the wire names to the connected node
  for(Wire *pw = DocWires.first(); pw != 0; pw = DocWires.next())
    if(pw->Label != 0) {
      if(isAnalog)
        pw->Port1->Name = pw->Label->Name;
      else  // avoid to use reserved VHDL words
        pw->Port1->Name = "net" + pw->Label->Name;
    }

  // go through components
<<<<<<< HEAD
  if(!throughAllComps(stream, countInit, Collect, ErrText, NumPorts,spice,xyce)){
    fprintf(stderr, "Error: Could not go throughAllComps\n");
=======
  if(!throughAllComps(stream, countInit, Collect, ErrText, NumPorts))
>>>>>>> aeeba825
    return false;
  }

  // work on named nodes first in order to preserve the user given names
  throughAllNodes(true, Collect, countInit);

  // give names to the remaining (unnamed) nodes
  throughAllNodes(false, Collect, countInit);

  if(!isAnalog) // collect all node names for VHDL signal declaration
    collectDigitalSignals();

  return true;
}

// ---------------------------------------------------
bool Schematic::createLibNetlist(QTextStream *stream, QPlainTextEdit *ErrText,
				 int NumPorts)
{
  int countInit = 0;
  QStringList Collect;
  Collect.clear();
  FileList.clear();
  Signals.clear();
  // Apply node names and collect subcircuits and file include
  creatingLib = true;
  if(!giveNodeNames(stream, countInit, Collect, ErrText, NumPorts)) {
    creatingLib = false;
    return false;
  }
  creatingLib = false;

  // Marking start of actual top-level subcircuit
  QString c;
  if(!isAnalog) {
    if (isVerilog)
      c = "///";
    else
      c = "---";
  }
  else c = "###";
  (*stream) << "\n" << c << " TOP LEVEL MARK " << c << "\n";

  // Emit subcircuit components
  createSubNetlistPlain(stream, ErrText, NumPorts);

  Signals.clear();  // was filled in "giveNodeNames()"
  return true;
}

//#define VHDL_SIGNAL_TYPE "bit"
//#define VHDL_LIBRARIES   ""
#define VHDL_SIGNAL_TYPE "std_logic"
#define VHDL_LIBRARIES   "\nlibrary ieee;\nuse ieee.std_logic_1164.all;\n"

// ---------------------------------------------------
void Schematic::createSubNetlistPlain(QTextStream *stream, QPlainTextEdit *ErrText,
                                      int NumPorts)
{
  int i, z;
  QString s;
  QStringList SubcircuitPortNames;
  QStringList SubcircuitPortTypes;
  QStringList InPorts;
  QStringList OutPorts;
  QStringList InOutPorts;
  QStringList::iterator it_name;
  QStringList::iterator it_type;
  Component *pc;

  // probably creating a library currently
  QTextStream * tstream = stream;
  QFile ofile;
  if(creatingLib) {
    QString f = misc::properAbsFileName(DocName) + ".lst";
    ofile.setFileName(f);
    if(!ofile.open(IO_WriteOnly)) {
      ErrText->appendPlainText(tr("ERROR: Cannot create library file \"%s\".").arg(f));
      return;
    }
    tstream = new QTextStream(&ofile);
  }

  // collect subcircuit ports and sort their node names into
  // "SubcircuitPortNames"
  PortTypes.clear();
  for(pc = DocComps.first(); pc != 0; pc = DocComps.next()) {
    if(pc->Model.at(0) == '.') { // no simulations in subcircuits
      ErrText->appendPlainText(
        QObject::tr("WARNING: Ignore simulation component in subcircuit \"%1\".").arg(DocName)+"\n");
      continue;
    }
    else if(pc->Model == "Port") {
      i = pc->Props.first()->Value.toInt();
      for(z=SubcircuitPortNames.size(); z<i; z++) { // add empty port names
        SubcircuitPortNames.append(" ");
        SubcircuitPortTypes.append(" ");
      }
      it_name = SubcircuitPortNames.begin();
      it_type = SubcircuitPortTypes.begin();
      for(int n=1;n<i;n++)
      {
        it_name++;
        it_type++;
      }
      (*it_name) = pc->Ports.first()->Connection->Name;
      DigMap::Iterator it = Signals.find(*it_name);
      if(it!=Signals.end())
        (*it_type) = it.data().Type;
      // propagate type to port symbol
      pc->Ports.first()->Connection->DType = *it_type;

      if(!isAnalog) {
        if (isVerilog) {
          Signals.erase(*it_name); // remove node name
          switch(pc->Props.at(1)->Value.at(0).toLatin1()) {
            case 'a':
              InOutPorts.append(*it_name);
              break;
            case 'o':
              OutPorts.append(*it_name);
              break;
              default:
                InPorts.append(*it_name);
          }
        }
        else {
          // remove node name of output port
          Signals.erase(*it_name);
          switch(pc->Props.at(1)->Value.at(0).toLatin1()) {
            case 'a':
              (*it_name) += " : inout"; // attribute "analog" is "inout"
              break;
            case 'o': // output ports need workaround
              Signals.insert(*it_name, DigSignal(*it_name, *it_type));
              (*it_name) = "net_out" + (*it_name);
              // no "break;" here !!!
            default:
              (*it_name) += " : " + pc->Props.at(1)->Value;
          }
          (*it_name) += " " + ((*it_type).isEmpty() ?
          VHDL_SIGNAL_TYPE : (*it_type));
        }
      }
    }
  }

  // remove empty subcircuit ports (missing port numbers)
  for(it_name = SubcircuitPortNames.begin(),
      it_type = SubcircuitPortTypes.begin();
      it_name != SubcircuitPortNames.end(); ) {
    if(*it_name == " ") {
      it_name = SubcircuitPortNames.remove(it_name);
      it_type = SubcircuitPortTypes.remove(it_type);
    } else {
      PortTypes.append(*it_type);
      it_name++;
      it_type++;
    }
  }

  QString f = misc::properFileName(DocName);
  QString Type = misc::properName(f);

  Painting *pi;



  if (QucsSettings.DefaultSimulator == spicecompat::simQucsator) {

        if(isAnalog) {
            // ..... analog subcircuit ...................................
            (*tstream) << "\n.Def:" << Type << " " << SubcircuitPortNames.join(" ");
            for(pi = SymbolPaints.first(); pi != 0; pi = SymbolPaints.next())
              if(pi->Name == ".ID ") {
                ID_Text *pid = (ID_Text*)pi;
                QList<SubParameter *>::const_iterator it;
                for(it = pid->Parameter.constBegin(); it != pid->Parameter.constEnd(); it++) {
                  s = (*it)->Name; // keep 'Name' unchanged
                  (*tstream) << " " << s.replace("=", "=\"") << '"';
                }
                break;
              }
            (*tstream) << '\n';

            // write all components with node names into netlist file
            for(pc = DocComps.first(); pc != 0; pc = DocComps.next())
              (*tstream) << pc->getNetlist();

            (*tstream) << ".Def:End\n";

          }
          else {
            if (isVerilog) {
              // ..... digital subcircuit ...................................
              (*tstream) << "\nmodule Sub_" << Type << " ("
                      << SubcircuitPortNames.join(", ") << ");\n";

              // subcircuit in/out connections
              if(!InPorts.isEmpty())
                (*tstream) << " input " << InPorts.join(", ") << ";\n";
              if(!OutPorts.isEmpty())
                (*tstream) << " output " << OutPorts.join(", ") << ";\n";
              if(!InOutPorts.isEmpty())
                (*tstream) << " inout " << InOutPorts.join(", ") << ";\n";

              // subcircuit connections
              if(!Signals.isEmpty()) {
                QList<DigSignal> values = Signals.values();
                QList<DigSignal>::const_iterator it;
                for (it = values.constBegin(); it != values.constEnd(); ++it) {
                  (*tstream) << " wire " << (*it).Name << ";\n";
                }
              }
              (*tstream) << "\n";

              // subcircuit parameters
              for(pi = SymbolPaints.first(); pi != 0; pi = SymbolPaints.next())
                if(pi->Name == ".ID ") {
                  QList<SubParameter *>::const_iterator it;
                  ID_Text *pid = (ID_Text*)pi;
                  for(it = pid->Parameter.constBegin(); it != pid->Parameter.constEnd(); it++) {
                    s = (*it)->Name.section('=', 0,0);
                    QString v = misc::Verilog_Param((*it)->Name.section('=', 1,1));
                    (*tstream) << " parameter " << s << " = " << v << ";\n";
                  }
                  (*tstream) << "\n";
                  break;
                }

              // write all equations into netlist file
              for(pc = DocComps.first(); pc != 0; pc = DocComps.next()) {
                if(pc->Model == "Eqn") {
                  (*tstream) << pc->get_Verilog_Code(NumPorts);
                }
              }

              if(Signals.find("gnd") != Signals.end())
              (*tstream) << " assign gnd = 0;\n"; // should appear only once

              // write all components into netlist file
              for(pc = DocComps.first(); pc != 0; pc = DocComps.next()) {
                if(pc->Model != "Eqn") {
                  s = pc->get_Verilog_Code(NumPorts);
                  if(s.length()>0 && s.at(0) == '\xA7') {  //section symbol
                    ErrText->insertPlainText(s.mid(1));
                  }
                  else (*tstream) << s;
                }
              }

              (*tstream) << "endmodule\n";
            } else {
              // ..... digital subcircuit ...................................
              (*tstream) << VHDL_LIBRARIES;
              (*tstream) << "entity Sub_" << Type << " is\n"
                        << " port ("
                        << SubcircuitPortNames.join(";\n ") << ");\n";

              for(pi = SymbolPaints.first(); pi != 0; pi = SymbolPaints.next())
                if(pi->Name == ".ID ") {
                  ID_Text *pid = (ID_Text*)pi;
                  QList<SubParameter *>::const_iterator it;

                  (*tstream) << " generic (";

                  for(it = pid->Parameter.constBegin(); it != pid->Parameter.constEnd(); it++) {
                    s = (*it)->Name;
                    QString t = (*it)->Type.isEmpty() ? "real" : (*it)->Type;
                    (*tstream) << s.replace("=", " : "+t+" := ") << ";\n ";
                  }

                  (*tstream) << ");\n";
                  break;
                }

              (*tstream) << "end entity;\n"
                          << "use work.all;\n"
                          << "architecture Arch_Sub_" << Type << " of Sub_" << Type
                          << " is\n";

              if(!Signals.isEmpty()) {
                QList<DigSignal> values = Signals.values();
                QList<DigSignal>::const_iterator it;
                for (it = values.constBegin(); it != values.constEnd(); ++it) {
                  (*tstream) << " signal " << (*it).Name << " : "
                  << ((*it).Type.isEmpty() ?
                  VHDL_SIGNAL_TYPE : (*it).Type) << ";\n";
                }
              }

              // write all equations into netlist file
              for(pc = DocComps.first(); pc != 0; pc = DocComps.next()) {
                if(pc->Model == "Eqn") {
                  ErrText->insertPlainText(
                              QObject::tr("WARNING: Equations in \"%1\" are 'time' typed.").
                  arg(pc->Name));
                  (*tstream) << pc->get_VHDL_Code(NumPorts);
                }
              }

              (*tstream) << "begin\n";

              if(Signals.find("gnd") != Signals.end())
              (*tstream) << " gnd <= '0';\n"; // should appear only once

              // write all components into netlist file
              for(pc = DocComps.first(); pc != 0; pc = DocComps.next()) {
                if(pc->Model != "Eqn") {
                    s = pc->get_VHDL_Code(NumPorts);
                    if(s.length()>0 && s.at(0) == '\xA7') {  //section symbol
                      ErrText->insertPlainText(s.mid(1));
                  }
                  else (*tstream) << s;
                }
              }

              (*tstream) << "end architecture;\n";
            }
          }

    }


  // close file
  if(creatingLib) {
    ofile.close();
    delete tstream;
  }
}
// ---------------------------------------------------
// Write the netlist as subcircuit to the text stream 'stream'.
bool Schematic::createSubNetlist(QTextStream *stream, int& countInit,
                     QStringList& Collect, QPlainTextEdit *ErrText, int NumPorts)
{
//  int Collect_count = Collect.count();   // position for this subcircuit

  // TODO: NodeSets have to be put into the subcircuit block.
<<<<<<< HEAD
  if(!giveNodeNames(stream, countInit, Collect, ErrText, NumPorts,spice,xyce)){
    fprintf(stderr, "Error giving NodeNames in createSubNetlist\n");
=======
  if(!giveNodeNames(stream, countInit, Collect, ErrText, NumPorts))
>>>>>>> aeeba825
    return false;
  }

/*  Example for TODO
      for(it = Collect.at(Collect_count); it != Collect.end(); )
      if((*it).left(4) == "use ") {  // output all subcircuit uses
        (*stream) << (*it);
        it = Collect.remove(it);
      }
      else it++;*/

  // Emit subcircuit components
   createSubNetlistPlain(stream, ErrText, NumPorts);
   if (QucsSettings.DefaultSimulator != spicecompat::simQucsator) {
      AbstractSpiceKernel *kern = new AbstractSpiceKernel(this);
      QStringList err_lst;
      if (!kern->checkSchematic(err_lst)) {
          QString s = QString("Subcircuit %1 conatins SPICE-incompatible components.\n"
                              "Check these components: %2 \n")
                  .arg(this->DocName).arg(err_lst.join("; "));
          ErrText->insertPlainText(s);
          return false;
      }
      kern->createSubNetlsit(*stream);

      delete kern;
  }


  Signals.clear();  // was filled in "giveNodeNames()"
  return true;
}

// ---------------------------------------------------
// Determines the node names and writes subcircuits into netlist file.
int Schematic::prepareNetlist(QTextStream& stream, QStringList& Collect,
                              QPlainTextEdit *ErrText)
{
  if(showBias > 0) showBias = -1;  // do not show DC bias anymore

  isVerilog = false;
  isAnalog = true;
  bool isTruthTable = false;
  int allTypes = 0, NumPorts = 0;

  // Detect simulation domain (analog/digital) by looking at component types.
  for(Component *pc = DocComps.first(); pc != 0; pc = DocComps.next()) {
    if(pc->isActive == COMP_IS_OPEN) continue;
    if(pc->Model.at(0) == '.') {
      if(pc->Model == ".Digi") {
        if(allTypes & isDigitalComponent) {
          ErrText->appendPlainText(
             QObject::tr("ERROR: Only one digital simulation allowed."));
          return -10;
        }
        if(pc->Props.getFirst()->Value != "TimeList")
          isTruthTable = true;
	      if(pc->Props.getLast()->Value != "VHDL")
	        isVerilog = true;
        allTypes |= isDigitalComponent;
	      isAnalog = false;
      }
      else allTypes |= isAnalogComponent;
      if((allTypes & isComponent) == isComponent) {
        ErrText->appendPlainText(
           QObject::tr("ERROR: Analog and digital simulations cannot be mixed."));
        return -10;
      }
    }
    else if(pc->Model == "DigiSource") NumPorts++;
  }

  if((allTypes & isAnalogComponent) == 0) {
    if(allTypes == 0) {
      // If no simulation exists, assume analog simulation. There may
      // be a simulation within a SPICE file. Otherwise Qucsator will
      // output an error.
      isAnalog = true;
      allTypes |= isAnalogComponent;
      NumPorts = -1;
    }
    else {
      if(NumPorts < 1 && isTruthTable) {
        ErrText->appendPlainText(
           QObject::tr("ERROR: Digital simulation needs at least one digital source."));
        return -10;
      }
      if(!isTruthTable) NumPorts = 0;
    }
  }
  else {
    NumPorts = -1;
    isAnalog = true;
  }

  // first line is documentation
  if(allTypes & isAnalogComponent) {
    if (QucsSettings.DefaultSimulator != spicecompat::simQucsator)
        stream << "*";
    else stream << '#';
  } else if (isVerilog)
    stream << "//";
  else
    stream << "--";
  stream << " Qucs " << PACKAGE_VERSION << "  " << DocName << "\n";

  // set timescale property for verilog schematics
  if (isVerilog) {
    stream << "\n`timescale 1ps/100fs\n";
  }

  int countInit = 0;  // counts the nodesets to give them unique names
<<<<<<< HEAD

  if(!giveNodeNames(&stream, countInit, Collect, ErrText, NumPorts,spice,xyce)){
    fprintf(stderr, "Error giving NodeNames\n");
=======
  if(!giveNodeNames(&stream, countInit, Collect, ErrText, NumPorts))
>>>>>>> aeeba825
    return -10;
  }

  if(allTypes & isAnalogComponent){
    return NumPorts;
  }

  if (!isVerilog) {
    stream << VHDL_LIBRARIES;
    stream << "entity TestBench is\n"
	   << "end entity;\n"
	   << "use work.all;\n";
  }
  return NumPorts;
}

// ---------------------------------------------------
// Write the beginning of digital netlist to the text stream 'stream'.
void Schematic::beginNetlistDigital(QTextStream& stream)
{
  if (isVerilog) {
    stream << "module TestBench ();\n";
    QList<DigSignal> values = Signals.values();
    QList<DigSignal>::const_iterator it;
    for (it = values.constBegin(); it != values.constEnd(); ++it) {
      stream << "  wire " << (*it).Name << ";\n";
    }
    stream << "\n";
  } else {
    stream << "architecture Arch_TestBench of TestBench is\n";
    QList<DigSignal> values = Signals.values();
    QList<DigSignal>::const_iterator it;
    for (it = values.constBegin(); it != values.constEnd(); ++it) {
      stream << "  signal " << (*it).Name << " : "
	     << ((*it).Type.isEmpty() ?
		 VHDL_SIGNAL_TYPE : (*it).Type) << ";\n";
    }
    stream << "begin\n";
  }

  if(Signals.find("gnd") != Signals.end()) {
    if (isVerilog) {
      stream << "  assign gnd = 0;\n";
    } else {
      stream << "  gnd <= '0';\n";  // should appear only once
    }
  }
}

// ---------------------------------------------------
// Write the end of digital netlist to the text stream 'stream'.
void Schematic::endNetlistDigital(QTextStream& stream)
{
  if (isVerilog) {
  } else {
    stream << "end architecture;\n";
  }
}

// ---------------------------------------------------
// write all components with node names into the netlist file
QString Schematic::createNetlist(QTextStream& stream, int NumPorts)
{
  if(!isAnalog) {
    beginNetlistDigital(stream);
  }

  Signals.clear();  // was filled in "giveNodeNames()"
  FileList.clear();

  QString s, Time;
  for(Component *pc = DocComps.first(); pc != 0; pc = DocComps.next()) {
    if(isAnalog) {
      s = pc->getNetlist();
    }
    else {
      if(pc->Model == ".Digi" && pc->isActive) {  // simulation component ?
        if(NumPorts > 0) { // truth table simulation ?
	  if (isVerilog)
	    Time = QString::number((1 << NumPorts));
	  else
	    Time = QString::number((1 << NumPorts) - 1) + " ns";
        } else {
          Time = pc->Props.at(1)->Value;
	  if (isVerilog) {
	    if(!misc::Verilog_Time(Time, pc->Name)) return Time;
	  } else {
	    if(!misc::VHDL_Time(Time, pc->Name)) return Time;  // wrong time format
	  }
        }
      }
      if (isVerilog) {
	s = pc->get_Verilog_Code(NumPorts);
      } else {
	s = pc->get_VHDL_Code(NumPorts);
      }
      if (s.length()>0 && s.at(0) == '\xA7'){
          return s; // return error
      }
    }
    stream << s;
  }

  if(!isAnalog) {
    endNetlistDigital(stream);
  }

  return Time;
}


void Schematic::clearSignalsAndFileList()
{
    Signals.clear();  // was filled in "giveNodeNames()"
    FileList.clear();
}

// vim:ts=8:sw=2:noet<|MERGE_RESOLUTION|>--- conflicted
+++ resolved
@@ -1320,30 +1320,17 @@
         continue;   // insert each library subcircuit just one time
       FileList.insert(s, SubFile("LIB", s));
 
-<<<<<<< HEAD
-      //FIXME: use different netlister for different purposes
-      unsigned whatisit = isAnalog?1:(isVerilog?4:2);
-      if(isAnalog) {
-          if (spice) {
-              if (xyce) whatisit = 16;
-              else whatisit = 8;
-          }
-=======
+
+    unsigned whatisit = isAnalog?1:(isVerilog?4:2);
     if(isAnalog) {
         if (QucsSettings.DefaultSimulator!=spicecompat::simQucsator) {
             if ((QucsSettings.DefaultSimulator==spicecompat::simXyceSer)||
                 (QucsSettings.DefaultSimulator==spicecompat::simXycePar))
-                r = ((LibComp*)pc)->createSubNetlist(stream, Collect, 16);
-            else r = ((LibComp*)pc)->createSubNetlist(stream, Collect, 8);
-        } else r = ((LibComp*)pc)->createSubNetlist(stream, Collect, 1);
-    } else {
-	if(isVerilog)
-	  r = ((LibComp*)pc)->createSubNetlist(stream, Collect, 4);
-	else
-	  r = ((LibComp*)pc)->createSubNetlist(stream, Collect, 2);
->>>>>>> aeeba825
-      }
-      r = lib->createSubNetlist(stream, Collect, whatisit);
+                whatisit = 16;
+            else whatisit = 8;
+        } else whatisit = 1;
+    }
+    r = lib->createSubNetlist(stream, Collect, whatisit);
 
       if(!r) {
 	ErrText->appendPlainText(
@@ -1452,12 +1439,8 @@
     }
 
   // go through components
-<<<<<<< HEAD
-  if(!throughAllComps(stream, countInit, Collect, ErrText, NumPorts,spice,xyce)){
+  if(!throughAllComps(stream, countInit, Collect, ErrText, NumPorts)){
     fprintf(stderr, "Error: Could not go throughAllComps\n");
-=======
-  if(!throughAllComps(stream, countInit, Collect, ErrText, NumPorts))
->>>>>>> aeeba825
     return false;
   }
 
@@ -1796,12 +1779,8 @@
 //  int Collect_count = Collect.count();   // position for this subcircuit
 
   // TODO: NodeSets have to be put into the subcircuit block.
-<<<<<<< HEAD
-  if(!giveNodeNames(stream, countInit, Collect, ErrText, NumPorts,spice,xyce)){
+  if(!giveNodeNames(stream, countInit, Collect, ErrText, NumPorts)){
     fprintf(stderr, "Error giving NodeNames in createSubNetlist\n");
-=======
-  if(!giveNodeNames(stream, countInit, Collect, ErrText, NumPorts))
->>>>>>> aeeba825
     return false;
   }
 
@@ -1914,13 +1893,9 @@
   }
 
   int countInit = 0;  // counts the nodesets to give them unique names
-<<<<<<< HEAD
-
-  if(!giveNodeNames(&stream, countInit, Collect, ErrText, NumPorts,spice,xyce)){
+
+  if(!giveNodeNames(&stream, countInit, Collect, ErrText, NumPorts)){
     fprintf(stderr, "Error giving NodeNames\n");
-=======
-  if(!giveNodeNames(&stream, countInit, Collect, ErrText, NumPorts))
->>>>>>> aeeba825
     return -10;
   }
 
