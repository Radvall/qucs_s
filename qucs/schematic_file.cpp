/***************************************************************************
                              schematic_file.cpp
                             --------------------
    begin                : Sat Mar 27 2004
    copyright            : (C) 2003 by Michael Margraf
    email                : michael.margraf@alumni.tu-berlin.de
 ***************************************************************************/

/***************************************************************************
 *                                                                         *
 *   This program is free software; you can redistribute it and/or modify  *
 *   it under the terms of the GNU General Public License as published by  *
 *   the Free Software Foundation; either version 2 of the License, or     *
 *   (at your option) any later version.                                   *
 *                                                                         *
 ***************************************************************************/

#ifdef HAVE_CONFIG_H
# include <config.h>
#endif

#include <QtCore>
#include <QMessageBox>
#include <QDir>
#include <QStringList>
#include <QPlainTextEdit>
#include <Q3PtrList>
#include <QTextStream>
#include <QList>
#include <QProcess>
#include <QDebug>

#include "main.h"
#include "node.h"
#include "schematic.h"
#include "diagrams/diagrams.h"
#include "paintings/paintings.h"
#include "components/spicefile.h"
#include "components/vhdlfile.h"
#include "components/verilogfile.h"
#include "components/libcomp.h"
#include "module.h"
#include "misc.h"
#include "extsimkernels/abstractspicekernel.h"


// Here the subcircuits, SPICE components etc are collected. It must be
// global to also work within the subcircuits.
SubMap FileList;


// -------------------------------------------------------------
// Creates a Qucs file format (without document properties) in the returning
// string. This is used to copy the selected elements into the clipboard.
QString Schematic::createClipboardFile()
{
  int z=0;  // counts selected elements
  Wire *pw;
  Diagram *pd;
  Painting *pp;
  Component *pc;

  QString s("<Qucs Schematic " PACKAGE_VERSION ">\n");

  // Build element document.
  s += "<Components>\n";
  for(pc = Components->first(); pc != 0; pc = Components->next())
    if(pc->isSelected) {
      s += pc->save()+"\n";  z++; }
  s += "</Components>\n";

  s += "<Wires>\n";
  for(pw = Wires->first(); pw != 0; pw = Wires->next())
    if(pw->isSelected) {
      z++;
      if(pw->Label) if(!pw->Label->isSelected) {
	s += pw->save().section('"', 0, 0)+"\"\" 0 0 0>\n";
	continue;
      }
      s += pw->save()+"\n";
    }
  for(Node *pn = Nodes->first(); pn != 0; pn = Nodes->next())
    if(pn->Label) if(pn->Label->isSelected) {
      s += pn->Label->save()+"\n";  z++; }
  s += "</Wires>\n";

  s += "<Diagrams>\n";
  for(pd = Diagrams->first(); pd != 0; pd = Diagrams->next())
    if(pd->isSelected) {
      s += pd->save()+"\n";  z++; }
  s += "</Diagrams>\n";

  s += "<Paintings>\n";
  for(pp = Paintings->first(); pp != 0; pp = Paintings->next())
    if(pp->isSelected)
      if(pp->Name.at(0) != '.') {  // subcircuit specific -> do not copy
        s += "<"+pp->save()+">\n";  z++; }
  s += "</Paintings>\n";

  if(z == 0) return "";   // return empty if no selection

  return s;
}

// -------------------------------------------------------------
// Only read fields without loading them.
bool Schematic::loadIntoNothing(QTextStream *stream)
{
  QString Line, cstr;
  while(!stream->atEnd()) {
    Line = stream->readLine();
    if(Line.at(0) == '<') if(Line.at(1) == '/') return true;
  }

  QMessageBox::critical(0, QObject::tr("Error"),
	QObject::tr("Format Error:\n'Painting' field is not closed!"));
  return false;
}

// -------------------------------------------------------------
// Paste from clipboard.
bool Schematic::pasteFromClipboard(QTextStream *stream, Q3PtrList<Element> *pe)
{
  QString Line;

  Line = stream->readLine();
  if(Line.left(16) != "<Qucs Schematic ")   // wrong file type ?
    return false;

  QString s = PACKAGE_VERSION;
  Line = Line.mid(16, Line.length()-17);
  if(Line != s) {  // wrong version number ?
    QMessageBox::critical(0, QObject::tr("Error"),
                 QObject::tr("Wrong document version: ")+Line);
    return false;
  }

  // read content in symbol edit mode *************************
  if(symbolMode) {
    while(!stream->atEnd()) {
      Line = stream->readLine();
      if(Line == "<Components>") {
        if(!loadIntoNothing(stream)) return false; }
      else
      if(Line == "<Wires>") {
        if(!loadIntoNothing(stream)) return false; }
      else
      if(Line == "<Diagrams>") {
        if(!loadIntoNothing(stream)) return false; }
      else
      if(Line == "<Paintings>") {
        if(!loadPaintings(stream, (Q3PtrList<Painting>*)pe)) return false; }
      else {
        QMessageBox::critical(0, QObject::tr("Error"),
		   QObject::tr("Clipboard Format Error:\nUnknown field!"));
        return false;
      }
    }

    return true;
  }

  // read content in schematic edit mode *************************
  while(!stream->atEnd()) {
    Line = stream->readLine();
    if(Line == "<Components>") {
      if(!loadComponents(stream, (Q3PtrList<Component>*)pe)) return false; }
    else
    if(Line == "<Wires>") {
      if(!loadWires(stream, pe)) return false; }
    else
    if(Line == "<Diagrams>") {
      if(!loadDiagrams(stream, (Q3PtrList<Diagram>*)pe)) return false; }
    else
    if(Line == "<Paintings>") {
      if(!loadPaintings(stream, (Q3PtrList<Painting>*)pe)) return false; }
    else {
      QMessageBox::critical(0, QObject::tr("Error"),
		   QObject::tr("Clipboard Format Error:\nUnknown field!"));
      return false;
    }
  }

  return true;
}

// -------------------------------------------------------------
int Schematic::saveSymbolCpp (void)
{
  QFileInfo info (DocName);
  QString cppfile = info.dirPath () + QDir::separator() + DataSet;
  QFile file (cppfile);

  if (!file.open (QIODevice::WriteOnly)) {
    QMessageBox::critical (0, QObject::tr("Error"),
		   QObject::tr("Cannot save C++ file \"%1\"!").arg(cppfile));
    return -1;
  }

  QTextStream stream (&file);

  // automatically compute boundings of drawing
  int xmin = INT_MAX;
  int ymin = INT_MAX;
  int xmax = INT_MIN;
  int ymax = INT_MIN;
  int x1, y1, x2, y2;
  int maxNum = 0;
  Painting * pp;

  stream << "  // symbol drawing code\n";
  for (pp = SymbolPaints.first (); pp != 0; pp = SymbolPaints.next ()) {
    if (pp->Name == ".ID ") continue;
    if (pp->Name == ".PortSym ") {
      if (((PortSymbol*)pp)->numberStr.toInt() > maxNum)
	maxNum = ((PortSymbol*)pp)->numberStr.toInt();
      x1 = ((PortSymbol*)pp)->cx;
      y1 = ((PortSymbol*)pp)->cy;
      if (x1 < xmin) xmin = x1;
      if (x1 > xmax) xmax = x1;
      if (y1 < ymin) ymin = y1;
      if (y1 > ymax) ymax = y1;
      continue;
    }
    pp->Bounding (x1, y1, x2, y2);
    if (x1 < xmin) xmin = x1;
    if (x2 > xmax) xmax = x2;
    if (y1 < ymin) ymin = y1;
    if (y2 > ymax) ymax = y2;
    stream << "  " << pp->saveCpp () << "\n";
  }

  stream << "\n  // terminal definitions\n";
  for (int i = 1; i <= maxNum; i++) {
    for (pp = SymbolPaints.first (); pp != 0; pp = SymbolPaints.next ()) {
      if (pp->Name == ".PortSym ")
	if (((PortSymbol*)pp)->numberStr.toInt() == i)
	  stream << "  " << pp->saveCpp () << "\n";
    }
  }

  stream << "\n  // symbol boundings\n"
	 << "  x1 = " << xmin << "; " << "  y1 = " << ymin << ";\n"
	 << "  x2 = " << xmax << "; " << "  y2 = " << ymax << ";\n";

  stream << "\n  // property text position\n";
  for (pp = SymbolPaints.first (); pp != 0; pp = SymbolPaints.next ())
    if (pp->Name == ".ID ")
      stream << "  " << pp->saveCpp () << "\n";

  file.close ();
  return 0;
}

// save symbol paintings in JSON format
int Schematic::saveSymbolJSON()
{
  QFileInfo info (DocName);
  QString jsonfile = info.dirPath () + QDir::separator()
                   + info.baseName() + "_sym.json";

  qDebug() << "saveSymbolJson for " << jsonfile;

  QFile file (jsonfile);

  if (!file.open (QIODevice::WriteOnly)) {
    QMessageBox::critical (0, QObject::tr("Error"),
		   QObject::tr("Cannot save JSON symbol file \"%1\"!").arg(jsonfile));
    return -1;
  }

  QTextStream stream (&file);

  // automatically compute boundings of drawing
  int xmin = INT_MAX;
  int ymin = INT_MAX;
  int xmax = INT_MIN;
  int ymax = INT_MIN;
  int x1, y1, x2, y2;
  int maxNum = 0;
  Painting * pp;

  stream << "{\n";

  stream << "\"paintings\" : [\n";

  // symbol drawing code"
  for (pp = SymbolPaints.first (); pp != 0; pp = SymbolPaints.next ()) {
    if (pp->Name == ".ID ") continue;
    if (pp->Name == ".PortSym ") {
      if (((PortSymbol*)pp)->numberStr.toInt() > maxNum)
	maxNum = ((PortSymbol*)pp)->numberStr.toInt();
      x1 = ((PortSymbol*)pp)->cx;
      y1 = ((PortSymbol*)pp)->cy;
      if (x1 < xmin) xmin = x1;
      if (x1 > xmax) xmax = x1;
      if (y1 < ymin) ymin = y1;
      if (y1 > ymax) ymax = y1;
      continue;
    }
    pp->Bounding (x1, y1, x2, y2);
    if (x1 < xmin) xmin = x1;
    if (x2 > xmax) xmax = x2;
    if (y1 < ymin) ymin = y1;
    if (y2 > ymax) ymax = y2;
    stream << "  " << pp->saveJSON() << "\n";
  }

  // terminal definitions
  //stream << "terminal \n";
  for (int i = 1; i <= maxNum; i++) {
    for (pp = SymbolPaints.first (); pp != 0; pp = SymbolPaints.next ()) {
      if (pp->Name == ".PortSym ")
	if (((PortSymbol*)pp)->numberStr.toInt() == i)
	  stream << "  " << pp->saveJSON () << "\n";
    }
  }

  stream << "],\n"; //end of paintings JSON array

  // symbol boundings
  stream
    << "  \"x1\" : " << xmin << ",\n" << "  \"y1\" : " << ymin << ",\n"
    << "  \"x2\" : " << xmax << ",\n" << "  \"y2\" : " << ymax << ",\n";

  // property text position
  for (pp = SymbolPaints.first (); pp != 0; pp = SymbolPaints.next ())
    if (pp->Name == ".ID ")
      stream << "  " << pp->saveJSON () << "\n";

  stream << "}\n";

  file.close ();
  return 0;


}

// -------------------------------------------------------------
// Returns the number of subcircuit ports.
int Schematic::saveDocument()
{
  QFile file(DocName);
  if(!file.open(QIODevice::WriteOnly)) {
    QMessageBox::critical(0, QObject::tr("Error"),
				QObject::tr("Cannot save document!"));
    return -1;
  }

  QTextStream stream(&file);

  stream << "<Qucs Schematic " << PACKAGE_VERSION << ">\n";

  stream << "<Properties>\n";
  if(symbolMode) {
    stream << "  <View=" << tmpViewX1<<","<<tmpViewY1<<","
			 << tmpViewX2<<","<<tmpViewY2<< ",";
    stream <<tmpScale<<","<<tmpPosX<<","<<tmpPosY << ">\n";
  }
  else {
    stream << "  <View=" << ViewX1<<","<<ViewY1<<","
			 << ViewX2<<","<<ViewY2<< ",";
    stream << Scale <<","<<contentsX()<<","<<contentsY() << ">\n";
  }
  stream << "  <Grid=" << GridX<<","<<GridY<<","
			<< GridOn << ">\n";
  stream << "  <DataSet=" << DataSet << ">\n";
  stream << "  <DataDisplay=" << DataDisplay << ">\n";
  stream << "  <OpenDisplay=" << SimOpenDpl << ">\n";
  stream << "  <Script=" << Script << ">\n";
  stream << "  <RunScript=" << SimRunScript << ">\n";
  stream << "  <showFrame=" << showFrame << ">\n";

  QString t;
  misc::convert2ASCII(t = Frame_Text0);
  stream << "  <FrameText0=" << t << ">\n";
  misc::convert2ASCII(t = Frame_Text1);
  stream << "  <FrameText1=" << t << ">\n";
  misc::convert2ASCII(t = Frame_Text2);
  stream << "  <FrameText2=" << t << ">\n";
  misc::convert2ASCII(t = Frame_Text3);
  stream << "  <FrameText3=" << t << ">\n";
  stream << "</Properties>\n";

  Painting *pp;
  stream << "<Symbol>\n";     // save all paintings for symbol
  for(pp = SymbolPaints.first(); pp != 0; pp = SymbolPaints.next())
    stream << "  <" << pp->save() << ">\n";
  stream << "</Symbol>\n";

  stream << "<Components>\n";    // save all components
  for(Component *pc = DocComps.first(); pc != 0; pc = DocComps.next())
    stream << "  " << pc->save() << "\n";
  stream << "</Components>\n";

  stream << "<Wires>\n";    // save all wires
  for(Wire *pw = DocWires.first(); pw != 0; pw = DocWires.next())
    stream << "  " << pw->save() << "\n";

  // save all labeled nodes as wires
  for(Node *pn = DocNodes.first(); pn != 0; pn = DocNodes.next())
    if(pn->Label) stream << "  " << pn->Label->save() << "\n";
  stream << "</Wires>\n";

  stream << "<Diagrams>\n";    // save all diagrams
  for(Diagram *pd = DocDiags.first(); pd != 0; pd = DocDiags.next())
    stream << "  " << pd->save() << "\n";
  stream << "</Diagrams>\n";

  stream << "<Paintings>\n";     // save all paintings
  for(pp = DocPaints.first(); pp != 0; pp = DocPaints.next())
    stream << "  <" << pp->save() << ">\n";
  stream << "</Paintings>\n";

  file.close();

  // additionally save symbol C++ code if in a symbol drawing and the
  // associated file is a Verilog-A file
  if (fileSuffix () == "sym") {
    if (fileSuffix (DataDisplay) == "va") {
      saveSymbolCpp ();
      saveSymbolJSON ();

      // TODO slit this into another method, or merge into saveSymbolJSON
      // handle errors in separate
      qDebug() << "  -> Run adms for symbol";

      QString vaFile;

//      QDir prefix = QDir(QucsSettings.BinDir);

      QDir include = QDir(QucsSettings.BinDir+"../include/qucs-core");

      //pick admsXml from settings
      QString admsXml = QucsSettings.AdmsXmlBinDir.canonicalPath();

#ifdef __MINGW32__
      admsXml = QDir::toNativeSeparators(admsXml+"/"+"admsXml.exe");
#else
      admsXml = QDir::toNativeSeparators(admsXml+"/"+"admsXml");
#endif

      QString workDir = QucsSettings.QucsWorkDir.absolutePath();

      qDebug() << "App path : " << qApp->applicationDirPath();
      qDebug() << "workdir"  << workDir;
      qDebug() << "homedir"  << QucsSettings.QucsHomeDir.absolutePath();

      vaFile = QucsSettings.QucsWorkDir.filePath(fileBase()+".va");

      QStringList Arguments;
      Arguments << QDir::toNativeSeparators(vaFile)
                << "-I" << QDir::toNativeSeparators(include.absolutePath())
                << "-e" << QDir::toNativeSeparators(include.absFilePath("qucsMODULEguiJSONsymbol.xml"))
                << "-A" << "dyload";

//      QProcessEnvironment env = QProcessEnvironment::systemEnvironment();
//      env.insert("PATH", env.value("PATH") );

      QFile file(admsXml);
      if ( !file.exists() ){
        QMessageBox::critical(this, tr("Error"),
                              tr("Program admsXml not found: %1\n\n"
                                  "Set the admsXml location on the application settings.").arg(admsXml));
        return -1;
      }

      qDebug() << "Command: " << admsXml << Arguments.join(" ");

      // need to cd into project to run admsXml?
      QDir::setCurrent(workDir);

      QProcess builder;
      builder.setProcessChannelMode(QProcess::MergedChannels);

      builder.start(admsXml, Arguments);


      // how to capture [warning]? need to modify admsXml?
      // TODO put stdout, stderr into a dock window, not messagebox
      if (!builder.waitForFinished()) {
        QString cmdString = QString("%1 %2\n\n").arg(admsXml, Arguments.join(" "));
        cmdString = cmdString + builder.errorString();
        QMessageBox::critical(this, tr("Error"), cmdString);
      }
      else {
        QString cmdString = QString("%1 %2\n\n").arg(admsXml, Arguments.join(" "));
        cmdString = cmdString + builder.readAll();
        QMessageBox::information(this, tr("Status"), cmdString);
      }

      // Append _sym.json into _props.json, save into _symbol.json
      QFile f1(QucsSettings.QucsWorkDir.filePath(fileBase()+"_props.json"));
      QFile f2(QucsSettings.QucsWorkDir.filePath(fileBase()+"_sym.json"));
      f1.open(QIODevice::ReadOnly | QIODevice::Text);
      f2.open(QIODevice::ReadOnly | QIODevice::Text);

      QString dat1 = QString(f1.readAll());
      QString dat2 = QString(f2.readAll());
      QString finalJSON = dat1.append(dat2);

      // remove joining point
      finalJSON = finalJSON.replace("}{", "");

      QFile f3(QucsSettings.QucsWorkDir.filePath(fileBase()+"_symbol.json"));
      f3.open(QIODevice::WriteOnly | QIODevice::Text);
      QTextStream out(&f3);
      out << finalJSON;

      f1.close();
      f2.close();
      f3.close();

      // TODO choose icon, default to something or provided png

    } // if DataDisplay va
  } // if suffix .sym

  return 0;
}

// -------------------------------------------------------------
bool Schematic::loadProperties(QTextStream *stream)
{
  bool ok = true;
  QString Line, cstr, nstr;
  while(!stream->atEnd()) {
    Line = stream->readLine();
    if(Line.at(0) == '<') if(Line.at(1) == '/') return true;  // field end ?
    Line = Line.trimmed();
    if(Line.isEmpty()) continue;

    if(Line.at(0) != '<') {
      QMessageBox::critical(0, QObject::tr("Error"),
		QObject::tr("Format Error:\nWrong property field limiter!"));
      return false;
    }
    if(Line.at(Line.length()-1) != '>') {
      QMessageBox::critical(0, QObject::tr("Error"),
		QObject::tr("Format Error:\nWrong property field limiter!"));
      return false;
    }
    Line = Line.mid(1, Line.length()-2);   // cut off start and end character

    cstr = Line.section('=',0,0);    // property type
    nstr = Line.section('=',1,1);    // property value
         if(cstr == "View") {
		ViewX1 = nstr.section(',',0,0).toInt(&ok); if(ok) {
		ViewY1 = nstr.section(',',1,1).toInt(&ok); if(ok) {
		ViewX2 = nstr.section(',',2,2).toInt(&ok); if(ok) {
		ViewY2 = nstr.section(',',3,3).toInt(&ok); if(ok) {
		Scale  = nstr.section(',',4,4).toDouble(&ok); if(ok) {
		tmpViewX1 = nstr.section(',',5,5).toInt(&ok); if(ok)
		tmpViewY1 = nstr.section(',',6,6).toInt(&ok); }}}}} }
    else if(cstr == "Grid") {
		GridX = nstr.section(',',0,0).toInt(&ok); if(ok) {
		GridY = nstr.section(',',1,1).toInt(&ok); if(ok) {
		if(nstr.section(',',2,2).toInt(&ok) == 0) GridOn = false;
		else GridOn = true; }} }
    else if(cstr == "DataSet") DataSet = nstr;
    else if(cstr == "DataDisplay") DataDisplay = nstr;
    else if(cstr == "OpenDisplay")
		if(nstr.toInt(&ok) == 0) SimOpenDpl = false;
		else SimOpenDpl = true;
    else if(cstr == "Script") Script = nstr;
    else if(cstr == "RunScript")
		if(nstr.toInt(&ok) == 0) SimRunScript = false;
		else SimRunScript = true;
    else if(cstr == "showFrame")
		showFrame = nstr.at(0).toLatin1() - '0';
    else if(cstr == "FrameText0") misc::convert2Unicode(Frame_Text0 = nstr);
    else if(cstr == "FrameText1") misc::convert2Unicode(Frame_Text1 = nstr);
    else if(cstr == "FrameText2") misc::convert2Unicode(Frame_Text2 = nstr);
    else if(cstr == "FrameText3") misc::convert2Unicode(Frame_Text3 = nstr);
    else {
      QMessageBox::critical(0, QObject::tr("Error"),
	   QObject::tr("Format Error:\nUnknown property: ")+cstr);
      return false;
    }
    if(!ok) {
      QMessageBox::critical(0, QObject::tr("Error"),
	   QObject::tr("Format Error:\nNumber expected in property field!"));
      return false;
    }
  }

  QMessageBox::critical(0, QObject::tr("Error"),
               QObject::tr("Format Error:\n'Property' field is not closed!"));
  return false;
}

// ---------------------------------------------------
// Inserts a component without performing logic for wire optimization.
void Schematic::simpleInsertComponent(Component *c)
{
  Node *pn;
  int x, y;
  // connect every node of component
  foreach(Port *pp, c->Ports) {
    x = pp->x+c->cx;
    y = pp->y+c->cy;

    // check if new node lies upon existing node
    for(pn = DocNodes.first(); pn != 0; pn = DocNodes.next())
      if(pn->cx == x) if(pn->cy == y) {
	if (!pn->DType.isEmpty()) {
	  pp->Type = pn->DType;
	}
	if (!pp->Type.isEmpty()) {
	  pn->DType = pp->Type;
	}
	break;
      }

    if(pn == 0) { // create new node, if no existing one lies at this position
      pn = new Node(x, y);
      DocNodes.append(pn);
    }
    pn->Connections.append(c);  // connect schematic node to component node
    if (!pp->Type.isEmpty()) {
      pn->DType = pp->Type;
    }

    pp->Connection = pn;  // connect component node to schematic node
  }

  DocComps.append(c);
}

// -------------------------------------------------------------
bool Schematic::loadComponents(QTextStream *stream, Q3PtrList<Component> *List)
{
  QString Line, cstr;
  Component *c;
  while(!stream->atEnd()) {
    Line = stream->readLine();
    if(Line.at(0) == '<') if(Line.at(1) == '/') return true;
    Line = Line.trimmed();
    if(Line.isEmpty()) continue;

    /// \todo enable user to load partial schematic, skip unknown components
    c = getComponentFromName(Line, this);
    if(!c) return false;

    if(List) {  // "paste" ?
      int z;
      for(z=c->Name.length()-1; z>=0; z--) // cut off number of component name
        if(!c->Name.at(z).isDigit()) break;
      c->Name = c->Name.left(z+1);
      List->append(c);
    }
    else  simpleInsertComponent(c);
  }

  QMessageBox::critical(0, QObject::tr("Error"),
	   QObject::tr("Format Error:\n'Component' field is not closed!"));
  return false;
}

// -------------------------------------------------------------
// Inserts a wire without performing logic for optimizing.
void Schematic::simpleInsertWire(Wire *pw)
{
  Node *pn;
  // check if first wire node lies upon existing node
  for(pn = DocNodes.first(); pn != 0; pn = DocNodes.next())
    if(pn->cx == pw->x1) if(pn->cy == pw->y1) break;

  if(!pn) {   // create new node, if no existing one lies at this position
    pn = new Node(pw->x1, pw->y1);
    DocNodes.append(pn);
  }

  if(pw->x1 == pw->x2) if(pw->y1 == pw->y2) {
    pn->Label = pw->Label;   // wire with length zero are just node labels
    if (pn->Label) {
      pn->Label->Type = isNodeLabel;
      pn->Label->pOwner = pn;
    }
    delete pw;           // delete wire because this is not a wire
    return;
  }
  pn->Connections.append(pw);  // connect schematic node to component node
  pw->Port1 = pn;

  // check if second wire node lies upon existing node
  for(pn = DocNodes.first(); pn != 0; pn = DocNodes.next())
    if(pn->cx == pw->x2) if(pn->cy == pw->y2) break;

  if(!pn) {   // create new node, if no existing one lies at this position
    pn = new Node(pw->x2, pw->y2);
    DocNodes.append(pn);
  }
  pn->Connections.append(pw);  // connect schematic node to component node
  pw->Port2 = pn;

  DocWires.append(pw);
}

// -------------------------------------------------------------
bool Schematic::loadWires(QTextStream *stream, Q3PtrList<Element> *List)
{
  Wire *w;
  QString Line;
  while(!stream->atEnd()) {
    Line = stream->readLine();
    if(Line.at(0) == '<') if(Line.at(1) == '/') return true;
    Line = Line.trimmed();
    if(Line.isEmpty()) continue;

    // (Node*)4 =  move all ports (later on)
    w = new Wire(0,0,0,0, (Node*)4,(Node*)4);
    if(!w->load(Line)) {
      QMessageBox::critical(0, QObject::tr("Error"),
		QObject::tr("Format Error:\nWrong 'wire' line format!"));
      delete w;
      return false;
    }
    if(List) {
      if(w->x1 == w->x2) if(w->y1 == w->y2) if(w->Label) {
	w->Label->Type = isMovingLabel;
	List->append(w->Label);
	delete w;
	continue;
      }
      List->append(w);
      if(w->Label)  List->append(w->Label);
    }
    else simpleInsertWire(w);
  }

  QMessageBox::critical(0, QObject::tr("Error"),
		QObject::tr("Format Error:\n'Wire' field is not closed!"));
  return false;
}

// -------------------------------------------------------------
bool Schematic::loadDiagrams(QTextStream *stream, Q3PtrList<Diagram> *List)
{
  Diagram *d;
  QString Line, cstr;
  while(!stream->atEnd()) {
    Line = stream->readLine();
    if(Line.at(0) == '<') if(Line.at(1) == '/') return true;
    Line = Line.trimmed();
    if(Line.isEmpty()) continue;

    cstr = Line.section(' ',0,0);    // diagram type
         if(cstr == "<Rect") d = new RectDiagram();
    else if(cstr == "<Polar") d = new PolarDiagram();
    else if(cstr == "<Tab") d = new TabDiagram();
    else if(cstr == "<Smith") d = new SmithDiagram();
    else if(cstr == "<ySmith") d = new SmithDiagram(0,0,false);
    else if(cstr == "<PS") d = new PSDiagram();
    else if(cstr == "<SP") d = new PSDiagram(0,0,false);
    else if(cstr == "<Rect3D") d = new Rect3DDiagram();
    else if(cstr == "<Curve") d = new CurveDiagram();
    else if(cstr == "<Time") d = new TimingDiagram();
    else if(cstr == "<Truth") d = new TruthDiagram();
    else {
      QMessageBox::critical(0, QObject::tr("Error"),
		   QObject::tr("Format Error:\nUnknown diagram!"));
      return false;
    }

    if(!d->load(Line, stream)) {
      QMessageBox::critical(0, QObject::tr("Error"),
		QObject::tr("Format Error:\nWrong 'diagram' line format!"));
      delete d;
      return false;
    }
    List->append(d);
  }

  QMessageBox::critical(0, QObject::tr("Error"),
	       QObject::tr("Format Error:\n'Diagram' field is not closed!"));
  return false;
}

// -------------------------------------------------------------
bool Schematic::loadPaintings(QTextStream *stream, Q3PtrList<Painting> *List)
{
  Painting *p=0;
  QString Line, cstr;
  while(!stream->atEnd()) {
    Line = stream->readLine();
    if(Line.at(0) == '<') if(Line.at(1) == '/') return true;

    Line = Line.trimmed();
    if(Line.isEmpty()) continue;
    if( (Line.at(0) != '<') || (Line.at(Line.length()-1) != '>')) {
      QMessageBox::critical(0, QObject::tr("Error"),
	QObject::tr("Format Error:\nWrong 'painting' line delimiter!"));
      return false;
    }
    Line = Line.mid(1, Line.length()-2);  // cut off start and end character

    cstr = Line.section(' ',0,0);    // painting type
         if(cstr == "Line") p = new GraphicLine();
    else if(cstr == "EArc") p = new EllipseArc();
    else if(cstr == ".PortSym") p = new PortSymbol();
    else if(cstr == ".ID") p = new ID_Text();
    else if(cstr == "Text") p = new GraphicText();
    else if(cstr == "Rectangle") p = new Rectangle();
    else if(cstr == "Arrow") p = new Arrow();
    else if(cstr == "Ellipse") p = new Ellipse();
    else {
      QMessageBox::critical(0, QObject::tr("Error"),
		QObject::tr("Format Error:\nUnknown painting!"));
      return false;
    }

    if(!p->load(Line)) {
      QMessageBox::critical(0, QObject::tr("Error"),
	QObject::tr("Format Error:\nWrong 'painting' line format!"));
      delete p;
      return false;
    }
    List->append(p);
  }

  QMessageBox::critical(0, QObject::tr("Error"),
	QObject::tr("Format Error:\n'Painting' field is not closed!"));
  return false;
}

/*!
 * \brief Schematic::loadDocument tries to load a schematic document.
 * \return true/false in case of success/failure
 */
bool Schematic::loadDocument()
{
  QFile file(DocName);
  if(!file.open(QIODevice::ReadOnly)) {
    /// \todo implement unified error/warning handling GUI and CLI
    if (QucsMain)
      QMessageBox::critical(0, QObject::tr("Error"),
                 QObject::tr("Cannot load document: ")+DocName);
    else
      qCritical() << "Schematic::loadDocument:"
                  << QObject::tr("Cannot load document: ")+DocName;
    return false;
  }

  // Keep reference to source file (the schematic file)
  setFileInfo(DocName);

  QString Line;
  QTextStream stream(&file);

  // read header **************************
  do {
    if(stream.atEnd()) {
      file.close();
      return true;
    }

    Line = stream.readLine();
  } while(Line.isEmpty());

  if(Line.left(16) != "<Qucs Schematic ") {  // wrong file type ?
    file.close();
    QMessageBox::critical(0, QObject::tr("Error"),
 		 QObject::tr("Wrong document type: ")+DocName);
    return false;
  }

  Line = Line.mid(16, Line.length()-17);
  if(!misc::checkVersion(Line)) { // wrong version number ?

    QMessageBox::StandardButton result;
    result = QMessageBox::warning(0,
                                  QObject::tr("Warning"),
                                  QObject::tr("Wrong document version \n" +
                                              DocName + "\n"
                                              "Try to open it anyway?"),
                                  QMessageBox::Yes|QMessageBox::No);

    if (result==QMessageBox::No) {
        file.close();
        return false;
    }

    //QMessageBox::critical(0, QObject::tr("Error"),
        // QObject::tr("Wrong document version: ")+Line);
  }

  // read content *************************
  while(!stream.atEnd()) {
    Line = stream.readLine();
    Line = Line.trimmed();
    if(Line.isEmpty()) continue;

    if(Line == "<Symbol>") {
      if(!loadPaintings(&stream, &SymbolPaints)) {
        file.close();
        return false;
      }
    }
    else
    if(Line == "<Properties>") {
      if(!loadProperties(&stream)) { file.close(); return false; } }
    else
    if(Line == "<Components>") {
      if(!loadComponents(&stream)) { file.close(); return false; } }
    else
    if(Line == "<Wires>") {
      if(!loadWires(&stream)) { file.close(); return false; } }
    else
    if(Line == "<Diagrams>") {
      if(!loadDiagrams(&stream, &DocDiags)) { file.close(); return false; } }
    else
    if(Line == "<Paintings>") {
      if(!loadPaintings(&stream, &DocPaints)) { file.close(); return false; } }
    else {
       qDebug() << Line;
       QMessageBox::critical(0, QObject::tr("Error"),
		   QObject::tr("File Format Error:\nUnknown field!"));
      file.close();
      return false;
    }
  }

  file.close();
  return true;
}

// -------------------------------------------------------------
// Creates a Qucs file format (without document properties) in the returning
// string. This is used to save state for undo operation.
QString Schematic::createUndoString(char Op)
{
  Wire *pw;
  Diagram *pd;
  Painting *pp;
  Component *pc;

  // Build element document.
  QString s = "  \n";
  s.replace(0,1,Op);
  for(pc = DocComps.first(); pc != 0; pc = DocComps.next())
    s += pc->save()+"\n";
  s += "</>\n";  // short end flag

  for(pw = DocWires.first(); pw != 0; pw = DocWires.next())
    s += pw->save()+"\n";
  // save all labeled nodes as wires
  for(Node *pn = DocNodes.first(); pn != 0; pn = DocNodes.next())
    if(pn->Label) s += pn->Label->save()+"\n";
  s += "</>\n";

  for(pd = DocDiags.first(); pd != 0; pd = DocDiags.next())
    s += pd->save()+"\n";
  s += "</>\n";

  for(pp = DocPaints.first(); pp != 0; pp = DocPaints.next())
    s += "<"+pp->save()+">\n";
  s += "</>\n";

  return s;
}

// -------------------------------------------------------------
// Same as "createUndoString(char Op)" but for symbol edit mode.
QString Schematic::createSymbolUndoString(char Op)
{
  Painting *pp;

  // Build element document.
  QString s = "  \n";
  s.replace(0,1,Op);
  s += "</>\n";  // short end flag for components
  s += "</>\n";  // short end flag for wires
  s += "</>\n";  // short end flag for diagrams

  for(pp = SymbolPaints.first(); pp != 0; pp = SymbolPaints.next())
    s += "<"+pp->save()+">\n";
  s += "</>\n";

  return s;
}

// -------------------------------------------------------------
// Is quite similiar to "loadDocument()" but with less error checking.
// Used for "undo" function.
bool Schematic::rebuild(QString *s)
{
  DocWires.clear();	// delete whole document
  DocNodes.clear();
  DocComps.clear();
  DocDiags.clear();
  DocPaints.clear();

  QString Line;
  QTextStream stream(s, QIODevice::ReadOnly);
  Line = stream.readLine();  // skip identity byte

  // read content *************************
  if(!loadComponents(&stream))  return false;
  if(!loadWires(&stream))  return false;
  if(!loadDiagrams(&stream, &DocDiags))  return false;
  if(!loadPaintings(&stream, &DocPaints)) return false;

  return true;
}

// -------------------------------------------------------------
// Same as "rebuild(QString *s)" but for symbol edit mode.
bool Schematic::rebuildSymbol(QString *s)
{
  SymbolPaints.clear();	// delete whole document

  QString Line;
  QTextStream stream(s, QIODevice::ReadOnly);
  Line = stream.readLine();  // skip identity byte

  // read content *************************
  Line = stream.readLine();  // skip components
  Line = stream.readLine();  // skip wires
  Line = stream.readLine();  // skip diagrams
  if(!loadPaintings(&stream, &SymbolPaints)) return false;

  return true;
}


// ***************************************************************
// *****                                                     *****
// *****             Functions to create netlist             *****
// *****                                                     *****
// ***************************************************************

void Schematic::createNodeSet(QStringList& Collect, int& countInit,
			      Conductor *pw, Node *p1)
{
  if(pw->Label)
    if(!pw->Label->initValue.isEmpty())
      Collect.append("NodeSet:NS" + QString::number(countInit++) + " " +
                     p1->Name + " U=\"" + pw->Label->initValue + "\"");
}

// ---------------------------------------------------
void Schematic::throughAllNodes(bool User, QStringList& Collect,
				int& countInit)
{
  Node *pn;
  int z=0;

  for(pn = DocNodes.first(); pn != 0; pn = DocNodes.next()) {
    if(pn->Name.isEmpty() == User) {
      continue;  // already named ?
    }
    if(!User) {
      if(isAnalog)
	pn->Name = "_net";
      else
	pn->Name = "net_net";   // VHDL names must not begin with '_'
      pn->Name += QString::number(z++);  // create numbered node name
    }
    else if(pn->State) {
      continue;  // already worked on
    }

    if(isAnalog) createNodeSet(Collect, countInit, pn, pn);

    pn->State = 1;
    propagateNode(Collect, countInit, pn);
  }
}

// ----------------------------------------------------------
// Checks whether this file is a qucs file and whether it is an subcircuit.
// It returns the number of subcircuit ports.
int Schematic::testFile(const QString& DocName)
{
  QFile file(DocName);
  if(!file.open(QIODevice::ReadOnly)) {
    return -1;
  }

  QString Line;
  // .........................................
  // To strongly speed up the file read operation the whole file is
  // read into the memory in one piece.
  QTextStream ReadWhole(&file);
  QString FileString = ReadWhole.read();
  file.close();
  QTextStream stream(&FileString, QIODevice::ReadOnly);


  // read header ........................
  do {
    if(stream.atEnd()) {
      file.close();
      return -2;
    }
    Line = stream.readLine();
    Line = Line.trimmed();
  } while(Line.isEmpty());

  if(Line.left(16) != "<Qucs Schematic ") {  // wrong file type ?
    file.close();
    return -3;
  }

  Line = Line.mid(16, Line.length()-17);
  if(!misc::checkVersion(Line)) { // wrong version number ?
      if (!QucsSettings.IgnoreFutureVersion) {
          file.close();
          return -4;
      }
    //file.close();
    //return -4;
  }

  // read content ....................
  while(!stream.atEnd()) {
    Line = stream.readLine();
    if(Line == "<Components>") break;
  }

  int z=0;
  while(!stream.atEnd()) {
    Line = stream.readLine();
    if(Line == "</Components>") {
      file.close();
      return z;       // return number of ports
    }

    Line = Line.trimmed();
    QString s = Line.section(' ',0,0);    // component type
    if(s == "<Port") z++;
  }
  return -5;  // component field not closed
}

// ---------------------------------------------------
// Collects the signal names for digital simulations.
void Schematic::collectDigitalSignals(void)
{
  Node *pn;

  for(pn = DocNodes.first(); pn != 0; pn = DocNodes.next()) {
    DigMap::Iterator it = Signals.find(pn->Name);
    if(it == Signals.end()) { // avoid redeclaration of signal
      Signals.insert(pn->Name, DigSignal(pn->Name, pn->DType));
    } else if (!pn->DType.isEmpty()) {
      it.data().Type = pn->DType;
    }
  }
}

// ---------------------------------------------------
// Propagates the given node to connected component ports.
void Schematic::propagateNode(QStringList& Collect,
			      int& countInit, Node *pn)
{
  bool setName=false;
  Q3PtrList<Node> Cons;
  Node *p2;
  Wire *pw;
  Element *pe;

  Cons.append(pn);
  for(p2 = Cons.first(); p2 != 0; p2 = Cons.next())
    for(pe = p2->Connections.first(); pe != 0; pe = p2->Connections.next())
      if(pe->Type == isWire) {
	pw = (Wire*)pe;
	if(p2 != pw->Port1) {
	  if(pw->Port1->Name.isEmpty()) {
	    pw->Port1->Name = pn->Name;
	    pw->Port1->State = 1;
	    Cons.append(pw->Port1);
	    setName = true;
	  }
	}
	else {
	  if(pw->Port2->Name.isEmpty()) {
	    pw->Port2->Name = pn->Name;
	    pw->Port2->State = 1;
	    Cons.append(pw->Port2);
	    setName = true;
	  }
	}
	if(setName) {
	  Cons.findRef(p2);   // back to current Connection
	  if (isAnalog) createNodeSet(Collect, countInit, pw, pn);
	  setName = false;
	}
      }
  Cons.clear();
}

#include <iostream>

/*!
 * \brief Schematic::throughAllComps
 * Goes through all schematic components and allows special component
 * handling, e.g. like subcircuit netlisting.
 * \param stream is a pointer to the text stream used to collect the netlist
 * \param countInit is the reference to a counter for nodesets (initial conditions)
 * \param Collect is the reference to a list of collected nodesets
 * \param ErrText is pointer to the QPlainTextEdit used for error messages
 * \param NumPorts counter for the number of ports
 * \return true in case of success (false otherwise)
 */
bool Schematic::throughAllComps(QTextStream *stream, int& countInit,
                   QStringList& Collect, QPlainTextEdit *ErrText, int NumPorts, bool spice, bool xyce)
{
  bool r;
  QString s;

  // give the ground nodes the name "gnd", and insert subcircuits etc.
  Q3PtrListIterator<Component> it(DocComps);
  Component *pc;
  while((pc = it.current()) != 0) {
    ++it;
    if(pc->isActive != COMP_IS_ACTIVE) continue;

    // check analog/digital typed components
    if(isAnalog) {
      if((pc->Type & isAnalogComponent) == 0) {
        ErrText->appendPlainText(QObject::tr("ERROR: Component \"%1\" has no analog model.").arg(pc->Name));
        return false;
      }
    } else {
      if((pc->Type & isDigitalComponent) == 0) {
        ErrText->appendPlainText(QObject::tr("ERROR: Component \"%1\" has no digital model.").arg(pc->Name));
        return false;
      }
    }

    // handle ground symbol
    if(pc->Model == "GND") {
      pc->Ports.first()->Connection->Name = "gnd";
      continue;
    }

    // handle subcircuits
    if(pc->Model == "Sub")
    {
      int i;
      // tell the subcircuit it belongs to this schematic
      pc->setSchematic (this);
      QString f = pc->getSubcircuitFile();
      SubMap::Iterator it = FileList.find(f);
      if(it != FileList.end())
      {
        if (!it.data().PortTypes.isEmpty())
        {
          i = 0;
          // apply in/out signal types of subcircuit
          foreach(Port *pp, pc->Ports)
          {
            pp->Type = it.data().PortTypes[i];
            pp->Connection->DType = pp->Type;
            i++;
          }
        }
        continue;   // insert each subcircuit just one time
      }

      // The subcircuit has not previously been added
      SubFile sub = SubFile("SCH", f);
      FileList.insert(f, sub);


      // load subcircuit schematic
      s = pc->Props.first()->Value;
      Schematic *d = new Schematic(0, pc->getSubcircuitFile());
      if(!d->loadDocument())      // load document if possible
      {
          delete d;
          /// \todo implement error/warning message dispatcher for GUI and CLI modes.
          QString message = QObject::tr("ERROR: Cannot load subcircuit \"%1\".").arg(s);
          if (QucsMain) // GUI is running
            ErrText->appendPlainText(message);
          else // command line
            qCritical() << "Schematic::throughAllComps" << message;
          return false;
      }
      d->DocName = s;
      d->isVerilog = isVerilog;
      d->isAnalog = isAnalog;
      d->creatingLib = creatingLib;
      r = d->createSubNetlist(stream, countInit, Collect, ErrText, NumPorts,spice,xyce);
      if (r)
      {
        i = 0;
        // save in/out signal types of subcircuit
        foreach(Port *pp, pc->Ports)
        {
            //if(i>=d->PortTypes.count())break;
            pp->Type = d->PortTypes[i];
            pp->Connection->DType = pp->Type;
            i++;
        }
        sub.PortTypes = d->PortTypes;
        FileList.replace(f, sub);
      }
      delete d;
      if(!r)
      {
        return false;
      }
      continue;
    } // if(pc->Model == "Sub")

    if(LibComp* lib = dynamic_cast</*const*/LibComp*>(pc)) {
      if(creatingLib) {
	ErrText->appendPlainText(
	    QObject::tr("WARNING: Skipping library component \"%1\".").
	    arg(pc->Name));
	continue;
      }
      QString scfile = pc->getSubcircuitFile();
      s = scfile + "/" + pc->Props.at(1)->Value;
      SubMap::Iterator it = FileList.find(s);
      if(it != FileList.end())
        continue;   // insert each library subcircuit just one time
      FileList.insert(s, SubFile("LIB", s));

<<<<<<< HEAD
    if(isAnalog) {
        if (spice) {
            if (xyce) r = ((LibComp*)pc)->createSubNetlist(stream, Collect, 16);
            else r = ((LibComp*)pc)->createSubNetlist(stream, Collect, 8);
        } else r = ((LibComp*)pc)->createSubNetlist(stream, Collect, 1);
    } else {
	if(isVerilog)
	  r = ((LibComp*)pc)->createSubNetlist(stream, Collect, 4);
	else
	  r = ((LibComp*)pc)->createSubNetlist(stream, Collect, 2);
      }
=======

      //FIXME: use different netlister for different purposes
      unsigned whatisit = isAnalog?1:(isVerilog?4:2);
      r = lib->createSubNetlist(stream, Collect, whatisit);
>>>>>>> 4da200e7
      if(!r) {
	ErrText->appendPlainText(
	    QObject::tr("ERROR: \"%1\": Cannot load library component \"%2\" from \"%3\"").
	    arg(pc->Name, pc->Props.at(1)->Value, scfile));
	return false;
      }
      continue;
    }

    // handle SPICE subcircuit components
    if(pc->Model == "SPICE") {
      s = pc->Props.first()->Value;
      // tell the spice component it belongs to this schematic
      pc->setSchematic (this);
      if(s.isEmpty()) {
        ErrText->appendPlainText(QObject::tr("ERROR: No file name in SPICE component \"%1\".").
                        arg(pc->Name));
        return false;
      }
      QString f = pc->getSubcircuitFile();
      SubMap::Iterator it = FileList.find(f);
      if(it != FileList.end())
        continue;   // insert each spice component just one time
      FileList.insert(f, SubFile("CIR", f));

      SpiceFile *sf = (SpiceFile*)pc;
      if (spice) r = sf->createSpiceSubckt(stream);
      else r = sf->createSubNetlist(stream);
      ErrText->appendPlainText(sf->getErrorText());
<<<<<<< HEAD

      if(!r) return false;
=======
      if(!r){
        return false;
      }
>>>>>>> 4da200e7
      continue;
    }

    // handle digital file subcircuits
    if(pc->Model == "VHDL" || pc->Model == "Verilog") {
      if(isVerilog && pc->Model == "VHDL")
	continue;
      if(!isVerilog && pc->Model == "Verilog")
	continue;
      s = pc->Props.getFirst()->Value;
      if(s.isEmpty()) {
        ErrText->appendPlainText(QObject::tr("ERROR: No file name in %1 component \"%2\".").
			arg(pc->Model).
                        arg(pc->Name));
        return false;
      }
      QString f = pc->getSubcircuitFile();
      SubMap::Iterator it = FileList.find(f);
      if(it != FileList.end())
        continue;   // insert each vhdl/verilog component just one time
      s = ((pc->Model == "VHDL") ? "VHD" : "VER");
      FileList.insert(f, SubFile(s, f));

      if(pc->Model == "VHDL") {
	VHDL_File *vf = (VHDL_File*)pc;
	r = vf->createSubNetlist(stream);
	ErrText->appendPlainText(vf->getErrorText());
	if(!r) {
	  return false;
	}
      }
      if(pc->Model == "Verilog") {
	Verilog_File *vf = (Verilog_File*)pc;
	r = vf->createSubNetlist(stream);
	ErrText->appendPlainText(vf->getErrorText());
	if(!r) {
	  return false;
	}
      }
      continue;
    }
  }
  return true;
}

// ---------------------------------------------------
// Follows the wire lines in order to determine the node names for
// each component. Output into "stream", NodeSets are collected in
// "Collect" and counted with "countInit".
bool Schematic::giveNodeNames(QTextStream *stream, int& countInit,
                   QStringList& Collect, QPlainTextEdit *ErrText, int NumPorts, bool spice, bool xyce)
{
  // delete the node names
  for(Node *pn = DocNodes.first(); pn != 0; pn = DocNodes.next()) {
    pn->State = 0;
    if(pn->Label) {
      if(isAnalog)
        pn->Name = pn->Label->Name;
      else
        pn->Name = "net" + pn->Label->Name;
    }
    else pn->Name = "";
  }

  // set the wire names to the connected node
  for(Wire *pw = DocWires.first(); pw != 0; pw = DocWires.next())
    if(pw->Label != 0) {
      if(isAnalog)
        pw->Port1->Name = pw->Label->Name;
      else  // avoid to use reserved VHDL words
        pw->Port1->Name = "net" + pw->Label->Name;
    }

  // go through components
<<<<<<< HEAD
  if(!throughAllComps(stream, countInit, Collect, ErrText, NumPorts,spice,xyce))
=======
  if(!throughAllComps(stream, countInit, Collect, ErrText, NumPorts)){
    fprintf(stderr, "Error: Could not go throughAllComps\n");
>>>>>>> 4da200e7
    return false;
  }

  // work on named nodes first in order to preserve the user given names
  throughAllNodes(true, Collect, countInit);

  // give names to the remaining (unnamed) nodes
  throughAllNodes(false, Collect, countInit);

  if(!isAnalog) // collect all node names for VHDL signal declaration
    collectDigitalSignals();

  return true;
}

// ---------------------------------------------------
bool Schematic::createLibNetlist(QTextStream *stream, QPlainTextEdit *ErrText,
				 int NumPorts)
{
  int countInit = 0;
  QStringList Collect;
  Collect.clear();
  FileList.clear();
  Signals.clear();
  // Apply node names and collect subcircuits and file include
  creatingLib = true;
  if(!giveNodeNames(stream, countInit, Collect, ErrText, NumPorts)) {
    creatingLib = false;
    return false;
  }
  creatingLib = false;

  // Marking start of actual top-level subcircuit
  QString c;
  if(!isAnalog) {
    if (isVerilog)
      c = "///";
    else
      c = "---";
  }
  else c = "###";
  (*stream) << "\n" << c << " TOP LEVEL MARK " << c << "\n";

  // Emit subcircuit components
  createSubNetlistPlain(stream, ErrText, NumPorts);

  Signals.clear();  // was filled in "giveNodeNames()"
  return true;
}

//#define VHDL_SIGNAL_TYPE "bit"
//#define VHDL_LIBRARIES   ""
#define VHDL_SIGNAL_TYPE "std_logic"
#define VHDL_LIBRARIES   "\nlibrary ieee;\nuse ieee.std_logic_1164.all;\n"

// ---------------------------------------------------
void Schematic::createSubNetlistPlain(QTextStream *stream, QPlainTextEdit *ErrText,
int NumPorts, bool spice)
{
  int i, z;
  QString s;
  QStringList SubcircuitPortNames;
  QStringList SubcircuitPortTypes;
  QStringList InPorts;
  QStringList OutPorts;
  QStringList InOutPorts;
  QStringList::iterator it_name;
  QStringList::iterator it_type;
  Component *pc;

  // probably creating a library currently
  QTextStream * tstream = stream;
  QFile ofile;
  if(creatingLib) {
    QString f = misc::properAbsFileName(DocName) + ".lst";
    ofile.setFileName(f);
    if(!ofile.open(IO_WriteOnly)) {
      ErrText->appendPlainText(tr("ERROR: Cannot create library file \"%s\".").arg(f));
      return;
    }
    tstream = new QTextStream(&ofile);
  }

  // collect subcircuit ports and sort their node names into
  // "SubcircuitPortNames"
  PortTypes.clear();
  for(pc = DocComps.first(); pc != 0; pc = DocComps.next()) {
    if(pc->Model.at(0) == '.') { // no simulations in subcircuits
      ErrText->appendPlainText(
        QObject::tr("WARNING: Ignore simulation component in subcircuit \"%1\".").arg(DocName)+"\n");
      continue;
    }
    else if(pc->Model == "Port") {
      i = pc->Props.first()->Value.toInt();
      for(z=SubcircuitPortNames.size(); z<i; z++) { // add empty port names
        SubcircuitPortNames.append(" ");
        SubcircuitPortTypes.append(" ");
      }
      it_name = SubcircuitPortNames.begin();
      it_type = SubcircuitPortTypes.begin();
      for(int n=1;n<i;n++)
      {
        it_name++;
        it_type++;
      }
      (*it_name) = pc->Ports.first()->Connection->Name;
      DigMap::Iterator it = Signals.find(*it_name);
      if(it!=Signals.end())
        (*it_type) = it.data().Type;
      // propagate type to port symbol
      pc->Ports.first()->Connection->DType = *it_type;

      if(!isAnalog) {
        if (isVerilog) {
          Signals.erase(*it_name); // remove node name
          switch(pc->Props.at(1)->Value.at(0).toLatin1()) {
            case 'a':
              InOutPorts.append(*it_name);
              break;
            case 'o':
              OutPorts.append(*it_name);
              break;
              default:
                InPorts.append(*it_name);
          }
        }
        else {
          // remove node name of output port
          Signals.erase(*it_name);
          switch(pc->Props.at(1)->Value.at(0).toLatin1()) {
            case 'a':
              (*it_name) += " : inout"; // attribute "analog" is "inout"
              break;
            case 'o': // output ports need workaround
              Signals.insert(*it_name, DigSignal(*it_name, *it_type));
              (*it_name) = "net_out" + (*it_name);
              // no "break;" here !!!
            default:
              (*it_name) += " : " + pc->Props.at(1)->Value;
          }
          (*it_name) += " " + ((*it_type).isEmpty() ?
          VHDL_SIGNAL_TYPE : (*it_type));
        }
      }
    }
  }

  // remove empty subcircuit ports (missing port numbers)
  for(it_name = SubcircuitPortNames.begin(),
      it_type = SubcircuitPortTypes.begin();
      it_name != SubcircuitPortNames.end(); ) {
    if(*it_name == " ") {
      it_name = SubcircuitPortNames.remove(it_name);
      it_type = SubcircuitPortTypes.remove(it_type);
    } else {
      PortTypes.append(*it_type);
      it_name++;
      it_type++;
    }
  }

  QString f = misc::properFileName(DocName);
  QString Type = misc::properName(f);

  Painting *pi;



  if (!spice) {

        if(isAnalog) {
            // ..... analog subcircuit ...................................
            (*tstream) << "\n.Def:" << Type << " " << SubcircuitPortNames.join(" ");
            for(pi = SymbolPaints.first(); pi != 0; pi = SymbolPaints.next())
              if(pi->Name == ".ID ") {
                ID_Text *pid = (ID_Text*)pi;
                QList<SubParameter *>::const_iterator it;
                for(it = pid->Parameter.constBegin(); it != pid->Parameter.constEnd(); it++) {
                  s = (*it)->Name; // keep 'Name' unchanged
                  (*tstream) << " " << s.replace("=", "=\"") << '"';
                }
                break;
              }
            (*tstream) << '\n';

            // write all components with node names into netlist file
            for(pc = DocComps.first(); pc != 0; pc = DocComps.next())
              (*tstream) << pc->getNetlist();

            (*tstream) << ".Def:End\n";

          }
          else {
            if (isVerilog) {
              // ..... digital subcircuit ...................................
              (*tstream) << "\nmodule Sub_" << Type << " ("
                      << SubcircuitPortNames.join(", ") << ");\n";

              // subcircuit in/out connections
              if(!InPorts.isEmpty())
                (*tstream) << " input " << InPorts.join(", ") << ";\n";
              if(!OutPorts.isEmpty())
                (*tstream) << " output " << OutPorts.join(", ") << ";\n";
              if(!InOutPorts.isEmpty())
                (*tstream) << " inout " << InOutPorts.join(", ") << ";\n";

              // subcircuit connections
              if(!Signals.isEmpty()) {
                QList<DigSignal> values = Signals.values();
                QList<DigSignal>::const_iterator it;
                for (it = values.constBegin(); it != values.constEnd(); ++it) {
                  (*tstream) << " wire " << (*it).Name << ";\n";
                }
              }
              (*tstream) << "\n";

              // subcircuit parameters
              for(pi = SymbolPaints.first(); pi != 0; pi = SymbolPaints.next())
                if(pi->Name == ".ID ") {
                  QList<SubParameter *>::const_iterator it;
                  ID_Text *pid = (ID_Text*)pi;
                  for(it = pid->Parameter.constBegin(); it != pid->Parameter.constEnd(); it++) {
                    s = (*it)->Name.section('=', 0,0);
                    QString v = misc::Verilog_Param((*it)->Name.section('=', 1,1));
                    (*tstream) << " parameter " << s << " = " << v << ";\n";
                  }
                  (*tstream) << "\n";
                  break;
                }

              // write all equations into netlist file
              for(pc = DocComps.first(); pc != 0; pc = DocComps.next()) {
                if(pc->Model == "Eqn") {
                  (*tstream) << pc->get_Verilog_Code(NumPorts);
                }
              }

              if(Signals.find("gnd") != Signals.end())
              (*tstream) << " assign gnd = 0;\n"; // should appear only once

              // write all components into netlist file
              for(pc = DocComps.first(); pc != 0; pc = DocComps.next()) {
                if(pc->Model != "Eqn") {
                  s = pc->get_Verilog_Code(NumPorts);
                  if(s.length()>0 && s.at(0) == '\xA7') {  //section symbol
                    ErrText->insertPlainText(s.mid(1));
                  }
                  else (*tstream) << s;
                }
              }

              (*tstream) << "endmodule\n";
            } else {
              // ..... digital subcircuit ...................................
              (*tstream) << VHDL_LIBRARIES;
              (*tstream) << "entity Sub_" << Type << " is\n"
                        << " port ("
                        << SubcircuitPortNames.join(";\n ") << ");\n";

              for(pi = SymbolPaints.first(); pi != 0; pi = SymbolPaints.next())
                if(pi->Name == ".ID ") {
                  ID_Text *pid = (ID_Text*)pi;
                  QList<SubParameter *>::const_iterator it;

                  (*tstream) << " generic (";

                  for(it = pid->Parameter.constBegin(); it != pid->Parameter.constEnd(); it++) {
                    s = (*it)->Name;
                    QString t = (*it)->Type.isEmpty() ? "real" : (*it)->Type;
                    (*tstream) << s.replace("=", " : "+t+" := ") << ";\n ";
                  }

                  (*tstream) << ");\n";
                  break;
                }

              (*tstream) << "end entity;\n"
                          << "use work.all;\n"
                          << "architecture Arch_Sub_" << Type << " of Sub_" << Type
                          << " is\n";

              if(!Signals.isEmpty()) {
                QList<DigSignal> values = Signals.values();
                QList<DigSignal>::const_iterator it;
                for (it = values.constBegin(); it != values.constEnd(); ++it) {
                  (*tstream) << " signal " << (*it).Name << " : "
                  << ((*it).Type.isEmpty() ?
                  VHDL_SIGNAL_TYPE : (*it).Type) << ";\n";
                }
              }

              // write all equations into netlist file
              for(pc = DocComps.first(); pc != 0; pc = DocComps.next()) {
                if(pc->Model == "Eqn") {
                  ErrText->insertPlainText(
                              QObject::tr("WARNING: Equations in \"%1\" are 'time' typed.").
                  arg(pc->Name));
                  (*tstream) << pc->get_VHDL_Code(NumPorts);
                }
              }

              (*tstream) << "begin\n";

              if(Signals.find("gnd") != Signals.end())
              (*tstream) << " gnd <= '0';\n"; // should appear only once

              // write all components into netlist file
              for(pc = DocComps.first(); pc != 0; pc = DocComps.next()) {
                if(pc->Model != "Eqn") {
                    s = pc->get_VHDL_Code(NumPorts);
                    if(s.length()>0 && s.at(0) == '\xA7') {  //section symbol
                      ErrText->insertPlainText(s.mid(1));
                  }
                  else (*tstream) << s;
                }
              }

              (*tstream) << "end architecture;\n";
            }
          }

    }


  // close file
  if(creatingLib) {
    ofile.close();
    delete tstream;
  }
}
// ---------------------------------------------------
// Write the netlist as subcircuit to the text stream 'stream'.
bool Schematic::createSubNetlist(QTextStream *stream, int& countInit,
                     QStringList& Collect, QPlainTextEdit *ErrText, int NumPorts,
                                  bool spice, bool xyce)
{
//  int Collect_count = Collect.count();   // position for this subcircuit

  // TODO: NodeSets have to be put into the subcircuit block.
<<<<<<< HEAD
  if(!giveNodeNames(stream, countInit, Collect, ErrText, NumPorts,spice,xyce))
=======
  if(!giveNodeNames(stream, countInit, Collect, ErrText, NumPorts)){
    fprintf(stderr, "Error giving NodeNames in createSubNetlist\n");
>>>>>>> 4da200e7
    return false;
  }

/*  Example for TODO
      for(it = Collect.at(Collect_count); it != Collect.end(); )
      if((*it).left(4) == "use ") {  // output all subcircuit uses
        (*stream) << (*it);
        it = Collect.remove(it);
      }
      else it++;*/

  // Emit subcircuit components
   createSubNetlistPlain(stream, ErrText, NumPorts,spice);
   if (spice) {
      AbstractSpiceKernel *kern = new AbstractSpiceKernel(this);
      QStringList err_lst;
      if (!kern->checkSchematic(err_lst)) {
          QString s = QString("Subcircuit %1 conatins SPICE-incompatible components.\n"
                              "Check these components: %2 \n")
                  .arg(this->DocName).arg(err_lst.join("; "));
          ErrText->insertPlainText(s);
          return false;
      }
      kern->createSubNetlsit(*stream,xyce);
      delete kern;
  }


  Signals.clear();  // was filled in "giveNodeNames()"
  return true;
}

// ---------------------------------------------------
// Determines the node names and writes subcircuits into netlist file.
int Schematic::prepareNetlist(QTextStream& stream, QStringList& Collect,
                              QPlainTextEdit *ErrText,bool spice,bool xyce)
{
  if(showBias > 0) showBias = -1;  // do not show DC bias anymore

  isVerilog = false;
  isAnalog = true;
  bool isTruthTable = false;
  int allTypes = 0, NumPorts = 0;

  // Detect simulation domain (analog/digital) by looking at component types.
  for(Component *pc = DocComps.first(); pc != 0; pc = DocComps.next()) {
    if(pc->isActive == COMP_IS_OPEN) continue;
    if(pc->Model.at(0) == '.') {
      if(pc->Model == ".Digi") {
        if(allTypes & isDigitalComponent) {
          ErrText->appendPlainText(
             QObject::tr("ERROR: Only one digital simulation allowed."));
          return -10;
        }
        if(pc->Props.getFirst()->Value != "TimeList")
          isTruthTable = true;
	      if(pc->Props.getLast()->Value != "VHDL")
	        isVerilog = true;
        allTypes |= isDigitalComponent;
	      isAnalog = false;
      }
      else allTypes |= isAnalogComponent;
      if((allTypes & isComponent) == isComponent) {
        ErrText->appendPlainText(
           QObject::tr("ERROR: Analog and digital simulations cannot be mixed."));
        return -10;
      }
    }
    else if(pc->Model == "DigiSource") NumPorts++;
  }

  if((allTypes & isAnalogComponent) == 0) {
    if(allTypes == 0) {
      // If no simulation exists, assume analog simulation. There may
      // be a simulation within a SPICE file. Otherwise Qucsator will
      // output an error.
      isAnalog = true;
      allTypes |= isAnalogComponent;
      NumPorts = -1;
    }
    else {
      if(NumPorts < 1 && isTruthTable) {
        ErrText->appendPlainText(
           QObject::tr("ERROR: Digital simulation needs at least one digital source."));
        return -10;
      }
      if(!isTruthTable) NumPorts = 0;
    }
  }
  else {
    NumPorts = -1;
    isAnalog = true;
  }

  // first line is documentation
  if(allTypes & isAnalogComponent) {
    if (spice) stream << "*";
    else stream << '#';
  } else if (isVerilog)
    stream << "//";
  else
    stream << "--";
  stream << " Qucs " << PACKAGE_VERSION << "  " << DocName << "\n";

  // set timescale property for verilog schematics
  if (isVerilog) {
    stream << "\n`timescale 1ps/100fs\n";
  }

  int countInit = 0;  // counts the nodesets to give them unique names
<<<<<<< HEAD
  if(!giveNodeNames(&stream, countInit, Collect, ErrText, NumPorts,spice,xyce))
=======
  if(!giveNodeNames(&stream, countInit, Collect, ErrText, NumPorts)){
    fprintf(stderr, "Error giving NodeNames\n");
>>>>>>> 4da200e7
    return -10;
  }

  if(allTypes & isAnalogComponent){
    return NumPorts;
  }

  if (!isVerilog) {
    stream << VHDL_LIBRARIES;
    stream << "entity TestBench is\n"
	   << "end entity;\n"
	   << "use work.all;\n";
  }
  return NumPorts;
}

// ---------------------------------------------------
// Write the beginning of digital netlist to the text stream 'stream'.
void Schematic::beginNetlistDigital(QTextStream& stream)
{
  if (isVerilog) {
    stream << "module TestBench ();\n";
    QList<DigSignal> values = Signals.values();
    QList<DigSignal>::const_iterator it;
    for (it = values.constBegin(); it != values.constEnd(); ++it) {
      stream << "  wire " << (*it).Name << ";\n";
    }
    stream << "\n";
  } else {
    stream << "architecture Arch_TestBench of TestBench is\n";
    QList<DigSignal> values = Signals.values();
    QList<DigSignal>::const_iterator it;
    for (it = values.constBegin(); it != values.constEnd(); ++it) {
      stream << "  signal " << (*it).Name << " : "
	     << ((*it).Type.isEmpty() ?
		 VHDL_SIGNAL_TYPE : (*it).Type) << ";\n";
    }
    stream << "begin\n";
  }

  if(Signals.find("gnd") != Signals.end()) {
    if (isVerilog) {
      stream << "  assign gnd = 0;\n";
    } else {
      stream << "  gnd <= '0';\n";  // should appear only once
    }
  }
}

// ---------------------------------------------------
// Write the end of digital netlist to the text stream 'stream'.
void Schematic::endNetlistDigital(QTextStream& stream)
{
  if (isVerilog) {
  } else {
    stream << "end architecture;\n";
  }
}

// ---------------------------------------------------
// write all components with node names into the netlist file
QString Schematic::createNetlist(QTextStream& stream, int NumPorts)
{
  if(!isAnalog) {
    beginNetlistDigital(stream);
  }

  Signals.clear();  // was filled in "giveNodeNames()"
  FileList.clear();

  QString s, Time;
  for(Component *pc = DocComps.first(); pc != 0; pc = DocComps.next()) {
    if(isAnalog) {
      s = pc->getNetlist();
    }
    else {
      if(pc->Model == ".Digi" && pc->isActive) {  // simulation component ?
        if(NumPorts > 0) { // truth table simulation ?
	  if (isVerilog)
	    Time = QString::number((1 << NumPorts));
	  else
	    Time = QString::number((1 << NumPorts) - 1) + " ns";
        } else {
          Time = pc->Props.at(1)->Value;
	  if (isVerilog) {
	    if(!misc::Verilog_Time(Time, pc->Name)) return Time;
	  } else {
	    if(!misc::VHDL_Time(Time, pc->Name)) return Time;  // wrong time format
	  }
        }
      }
      if (isVerilog) {
	s = pc->get_Verilog_Code(NumPorts);
      } else {
	s = pc->get_VHDL_Code(NumPorts);
      }
      if (s.length()>0 && s.at(0) == '\xA7'){
          return s; // return error
      }
    }
    stream << s;
  }

  if(!isAnalog) {
    endNetlistDigital(stream);
  }

  return Time;
}

<<<<<<< HEAD
void Schematic::clearSignalsAndFileList()
{
    Signals.clear();  // was filled in "giveNodeNames()"
    FileList.clear();
}
=======
// vim:ts=8:sw=2:noet
>>>>>>> 4da200e7
<|MERGE_RESOLUTION|>--- conflicted
+++ resolved
@@ -1320,24 +1320,16 @@
         continue;   // insert each library subcircuit just one time
       FileList.insert(s, SubFile("LIB", s));
 
-<<<<<<< HEAD
-    if(isAnalog) {
-        if (spice) {
-            if (xyce) r = ((LibComp*)pc)->createSubNetlist(stream, Collect, 16);
-            else r = ((LibComp*)pc)->createSubNetlist(stream, Collect, 8);
-        } else r = ((LibComp*)pc)->createSubNetlist(stream, Collect, 1);
-    } else {
-	if(isVerilog)
-	  r = ((LibComp*)pc)->createSubNetlist(stream, Collect, 4);
-	else
-	  r = ((LibComp*)pc)->createSubNetlist(stream, Collect, 2);
-      }
-=======
-
       //FIXME: use different netlister for different purposes
       unsigned whatisit = isAnalog?1:(isVerilog?4:2);
+      if(isAnalog) {
+          if (spice) {
+              if (xyce) whatisit = 16;
+              else whatisit = 8;
+          }
+      }
       r = lib->createSubNetlist(stream, Collect, whatisit);
->>>>>>> 4da200e7
+
       if(!r) {
 	ErrText->appendPlainText(
 	    QObject::tr("ERROR: \"%1\": Cannot load library component \"%2\" from \"%3\"").
@@ -1367,14 +1359,9 @@
       if (spice) r = sf->createSpiceSubckt(stream);
       else r = sf->createSubNetlist(stream);
       ErrText->appendPlainText(sf->getErrorText());
-<<<<<<< HEAD
-
-      if(!r) return false;
-=======
       if(!r){
         return false;
       }
->>>>>>> 4da200e7
       continue;
     }
 
@@ -1449,12 +1436,8 @@
     }
 
   // go through components
-<<<<<<< HEAD
-  if(!throughAllComps(stream, countInit, Collect, ErrText, NumPorts,spice,xyce))
-=======
-  if(!throughAllComps(stream, countInit, Collect, ErrText, NumPorts)){
+  if(!throughAllComps(stream, countInit, Collect, ErrText, NumPorts,spice,xyce)){
     fprintf(stderr, "Error: Could not go throughAllComps\n");
->>>>>>> 4da200e7
     return false;
   }
 
@@ -1794,12 +1777,8 @@
 //  int Collect_count = Collect.count();   // position for this subcircuit
 
   // TODO: NodeSets have to be put into the subcircuit block.
-<<<<<<< HEAD
-  if(!giveNodeNames(stream, countInit, Collect, ErrText, NumPorts,spice,xyce))
-=======
-  if(!giveNodeNames(stream, countInit, Collect, ErrText, NumPorts)){
+  if(!giveNodeNames(stream, countInit, Collect, ErrText, NumPorts,spice,xyce)){
     fprintf(stderr, "Error giving NodeNames in createSubNetlist\n");
->>>>>>> 4da200e7
     return false;
   }
 
@@ -1910,12 +1889,9 @@
   }
 
   int countInit = 0;  // counts the nodesets to give them unique names
-<<<<<<< HEAD
-  if(!giveNodeNames(&stream, countInit, Collect, ErrText, NumPorts,spice,xyce))
-=======
-  if(!giveNodeNames(&stream, countInit, Collect, ErrText, NumPorts)){
+
+  if(!giveNodeNames(&stream, countInit, Collect, ErrText, NumPorts,spice,xyce)){
     fprintf(stderr, "Error giving NodeNames\n");
->>>>>>> 4da200e7
     return -10;
   }
 
@@ -2026,12 +2002,11 @@
   return Time;
 }
 
-<<<<<<< HEAD
+
 void Schematic::clearSignalsAndFileList()
 {
     Signals.clear();  // was filled in "giveNodeNames()"
     FileList.clear();
 }
-=======
-// vim:ts=8:sw=2:noet
->>>>>>> 4da200e7
+
+// vim:ts=8:sw=2:noet