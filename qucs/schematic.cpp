--- conflicted
+++ resolved
@@ -640,14 +640,7 @@
     if(pc->isSelected || printAll) {
       selected = pc->isSelected;
       pc->isSelected = false;
-<<<<<<< HEAD
-//#ifdef __MINGW32__
-//      pc->print(&p, 1.0);
-//#else
-=======
->>>>>>> b5d4277d
       pc->print(&p, screenDpiX / printerDpiX);
-//#endif
       pc->isSelected = selected;
     }
 
