## Process this file with automake to produce Makefile.in
# 
# qucs-lib/library/Makefile.am
#
# Automake input file.
#
# Copyright (C) 2004, 2005, 2008 Stefan Jahn <stefan@lkcc.org>
#
# This is free software; you can redistribute it and/or modify
# it under the terms of the GNU General Public License as published by
# the Free Software Foundation; either version 2, or (at your option)
# any later version.
# 
# This software is distributed in the hope that it will be useful,
# but WITHOUT ANY WARRANTY; without even the implied warranty of
# MERCHANTABILITY or FITNESS FOR A PARTICULAR PURPOSE.  See the
# GNU General Public License for more details.
# 
# You should have received a copy of the GNU General Public License
# along with this package; see the file COPYING.  If not, write to
# the Free Software Foundation, Inc., 51 Franklin Street - Fifth Floor,
# Boston, MA 02110-1301, USA.  
#

SUBDIRS =  AnalogueCM


COMPLIBS = Transistors.lib Substrates.lib Diodes.lib MOSFETs.lib OpAmps.lib \
           Bridges.lib LEDs.lib JFETs.lib Z-Diodes.lib NMOSFETs.lib \
	   PMOSFETs.lib Ideal.lib Regulators.lib Varistors.lib Cores.lib Transformers.lib \
<<<<<<< HEAD
	   SpiceOpamp.lib
=======
	   AnalogueCM.lib Xanalogue.lib qucs.blacklist ngspice.blacklist xyce.blacklist
	       
	       

EXTRA_DIST = $(COMPLIBS) 
>>>>>>> aeeba825


# installation of component libraries
librarydir = ${prefix}/share/qucs/library
library_DATA = $(EXTRA_DIST)

CLEANFILES = *~
MAINTAINERCLEANFILES = Makefile.in<|MERGE_RESOLUTION|>--- conflicted
+++ resolved
@@ -28,15 +28,12 @@
 COMPLIBS = Transistors.lib Substrates.lib Diodes.lib MOSFETs.lib OpAmps.lib \
            Bridges.lib LEDs.lib JFETs.lib Z-Diodes.lib NMOSFETs.lib \
 	   PMOSFETs.lib Ideal.lib Regulators.lib Varistors.lib Cores.lib Transformers.lib \
-<<<<<<< HEAD
-	   SpiceOpamp.lib
-=======
+	   SpiceOpamp.lib \
 	   AnalogueCM.lib Xanalogue.lib qucs.blacklist ngspice.blacklist xyce.blacklist
 	       
 	       
 
 EXTRA_DIST = $(COMPLIBS) 
->>>>>>> aeeba825
 
 
 # installation of component libraries
